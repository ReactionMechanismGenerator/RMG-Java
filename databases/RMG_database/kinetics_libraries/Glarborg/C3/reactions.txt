// CFG

Unit:
A: mol/cm3/s
E: cal/mol

Reactions: 



// Glarborg, 
//
// *****************************************************************************
//    H2/O2 subset                                                             *
// *****************************************************************************
//

 H + O2 = O + OH                            3.6E15  -0.410   16600  0.0 0.0 0.0  
                                     
 
 H + H + H2 = H2 + H2                         1.0E17  -0.600       0  0.0 0.0 0.0  
 H + H + H2O = H2 + H2O                       1.0E19  -1.000       0  0.0 0.0 0.0                      

 O + H2 = OH + H                            3.8E12   0.000    7948  0.0 0.0 0.0  
       DUPLICATE                                                 
 O + H2 = OH + H                            8.8E14   0.000   19175  0.0 0.0 0.0  
       DUPLICATE                                                 

 OH + OH = O + H2O                          4.3E03   2.700   -1822  0.0 0.0 0.0  


 OH + H2 = H + H2O                          2.1E08   1.520    3449  0.0 0.0 0.0  
 H2 + O2 = HO2 + H                          7.4E05   2.433   53502  0.0 0.0 0.0  
 HO2 + H = OH + OH                          8.4E13   0.000     400  0.0 0.0 0.0  
 HO2 + H = H2O + O                          1.4E12   0.000       0  0.0 0.0 0.0  
 HO2 + O = OH + O2                          1.6E13   0.000    -445  0.0 0.0 0.0  

// These three add up to give Glarborg's preferred rate, but the third of them 
// has a negative A which RMG does not like:
 // HO2 + OH = H2O + O2                        3.6E21  -2.100    9000  0.0 0.0 0.0  
 //     //  DUPLICATE                                                 
 // HO2 + OH = H2O + O2                        2.0E15  -0.600       0  0.0 0.0 0.0  
 //     //  DUPLICATE                                                 
 // HO2 + OH = H2O + O2                       -2.2E96 -24.000   49000 0.0 0.0 0.0
 //     //  DUPLICATE                                                 
// Instead here is a rate from Baulch et al JPCRF 1994 as reported by
// http://kinetics.nist.gov/kinetics/Detail?id=1994BAU/COB847-1033:91
// although the valid temperature range is not very large...
 HO2 + OH = H2O + O2                       2.89E13   0.000   -497  *1.58 0.0 0.0

 HO2 + HO2 = H2O2 + O2                      1.9E11   0.000   -1408  0.0 0.0 0.0  
       DUPLICATE                                                 
 HO2 + HO2 = H2O2 + O2                      1.0E14   0.000   11034  0.0 0.0 0.0
       DUPLICATE                                                                              

 H2O2 + H = H2O + OH                        1.0E13   0.000    3580  0.0 0.0 0.0  
 H2O2 + H = HO2 + H2                        1.7E12   0.000    3760  0.0 0.0 0.0  
 H2O2 + O = HO2 + OH                        9.6E06   2.000    3970  0.0 0.0 0.0  

 H2O2 + OH = H2O + HO2                      1.9E12   0.000     427  0.0 0.0 0.0  
       DUPLICATE                                                 
 H2O2 + OH = H2O + HO2                      1.6E18   0.000   29410  0.0 0.0 0.0  
       DUPLICATE                                                 

//
// *****************************************************************************
//    CO/CO2 subset                                                            *
// *****************************************************************************
//
                       

 CO + O2 = CO2 + O                          4.7E12   0.000   60500  0.0 0.0 0.0  
 CO + HO2 = CO2 + OH                        1.6E05   2.180   17943  0.0 0.0 0.0  
<<<<<<< HEAD
=======
// (0.001 bar, 300<T<2000K)
//CO + OH = CO2 + H                          9.3E10   0.000       0  0.0 0.0 0.0  
//    //  DUPLICATE                                                 
// (0.001 bar, 300<T<2000K)
//CO + OH = CO2 + H                          7.1E05   1.800    1133  0.0 0.0 0.0  
//    //  DUPLICATE                                                 
// (0.001 bar, 300<T<2000K)
//CO + OH = HOCO                           1.0E25  -6.000    2981  0.0 0.0 0.0  
// (1 bar, 300<T<2000K)
// CO + OH = CO2 + H                          8.0E10   0.000       0  0.0 0.0 0.0  
//     //  DUPLICATE                                                 
// (1 bar, 300<T<2000K)
// CO + OH = CO2 + H                          8.8E05   1.770     954  0.0 0.0 0.0  
//     //  DUPLICATE                                                 
// (1 bar, 300<T<2000K)
// CO + OH = HOCO                           6.0E26  -5.600    2881  0.0 0.0 0.0  
// (3 bar, 300<T<2000K)
//CO + OH = CO2 + H                          7.0E10   0.000       0  0.0 0.0 0.0  
//    //  DUPLICATE                                                 
// (3 bar, 300<T<2000K)
//CO + OH = CO2 + H                          2.9E05   1.900     397  0.0 0.0 0.0  
//    //  DUPLICATE                                                 
// (3 bar, 300<T<2000K)
//CO + OH = HOCO                           2.2E27  -5.600    3239  0.0 0.0 0.0  
//  (10 bar, 300<T<2000K)
CO + OH = CO2 + H                          3.7E12   0.000   12518  0.0 0.0 0.0  
      DUPLICATE                                                 
//  (10 bar, 300<T<2000K)
CO + OH = CO2 + H                          9.3E07   1.100       0  0.0 0.0 0.0  
      DUPLICATE                                                 
//  (10 bar, 300<T<2000K)
CO + OH = HOCO                           1.5E25  -5.000    1987  0.0 0.0 0.0  
      DUPLICATE                                                 
// (10 bar, 300<T<2000K)
CO + OH = HOCO                           1.3E37  -8.400    7948  0.0 0.0 0.0  
      DUPLICATE                                                 
//  (20 bar, 300<T<2000K)
//CO + OH = CO2 + H                          2.9E12   0.000   11922  0.0 0.0 0.0  
//    //  DUPLICATE                                                 
//  (20 bar, 300<T<2000K)
//CO + OH = CO2 + H                          4.5E07   1.200       0  0.0 0.0 0.0  
//    //  DUPLICATE                                                 
// (20 bar, 300<T<2000K)
//CO + OH = HOCO                           4.2E26  -5.700    1927  0.0 0.0 0.0  
//    //  DUPLICATE                                                 
//  (20 bar, 300<T<2000K)
//CO + OH = HOCO                           7.5E28  -6.000    3775  0.0 0.0 0.0  
//    //  DUPLICATE                                                 
// (20 bar, 300<T<2000K)
//CO + OH = HOCO                           4.0E39  -9.000    9935  0.0 0.0 0.0  
//    //  DUPLICATE                                                 
//  (50 bar, 150<T<2000K)
//CO + OH = CO2 + H                          1.5E12   0.000   13909  0.0 0.0 0.0  
//    //  DUPLICATE                                                 
//  (50 bar, 150<T<2000K)
//CO + OH = CO2 + H                          5.8E06   1.500       0  0.0 0.0 0.0  
//    //  DUPLICATE                                                 
//  (50 bar, 150<T<2000K)
//CO + OH = HOCO                           4.9E25  -5.200    1987  0.0 0.0 0.0  
//    //  DUPLICATE                                                 
//  (50 bar, 150<T<2000K)
//CO + OH = HOCO                           4.0E38  -9.000    6955  0.0 0.0 0.0  
//    //  DUPLICATE                                                 
//  (50 bar, 150<T<2000K)
//CO + OH = HOCO                           5.0E43 -10.000   13015  0.0 0.0 0.0  
//    //  DUPLICATE                                                 
//  (80 bar, 150<T<2000K)
//CO + OH = CO2 + H                          1.5E11   0.000    1987  0.0 0.0 0.0  
//    //  DUPLICATE                                                 
//  (80 bar, 150<T<2000K)
//CO + OH = CO2 + H                          2.5E05   1.900       0  0.0 0.0 0.0  
//    //  DUPLICATE                                                 
//  (80 bar, 150<T<2000K)
//CO + OH = HOCO                           5.2E25  -5.200    1987  0.0 0.0 0.0  
//    //  DUPLICATE                                                 
//  (80 bar, 150<T<2000K)
//CO + OH = HOCO                           7.7E35  -8.000    6557  0.0 0.0 0.0  
//    //  DUPLICATE                                                 
//  (80 bar, 150<T<2000K)
//CO + OH = HOCO                           9.0E47 -11.200   15499  0.0 0.0 0.0  
//    //  DUPLICATE                                                 
//  (100 bar, 250<T<2000K)
//CO + OH = CO2 + H                          1.5E11   0.000    1987  0.0 0.0 0.0  
//    //  DUPLICATE                                                 
//  (100 bar, 250<T<2000K)
//CO + OH = CO2 + H                          1.9E05   1.940       0  0.0 0.0 0.0  
//    //  DUPLICATE                                                 
//  (100 bar, 250<T<2000K)
//CO + OH = HOCO                           1.1E28  -6.000    2384  0.0 0.0 0.0  
//    //  DUPLICATE                                                 
//  (100 bar, 250<T<2000K)
//CO + OH = HOCO                           1.8E36  -8.000    7153  0.0 0.0 0.0  
//    //  DUPLICATE                                                 
//  (100 bar, 250<T<2000K)
//CO + OH = HOCO                           2.0E54 -13.000   19671  0.0 0.0 0.0  
//    //  DUPLICATE                                                 
//  (650 bar, 300<T<2000K)
//CO + OH = CO2 + H                          2.3E11   0.200    4968  0.0 0.0 0.0  
//    //  DUPLICATE                                                 
//  (650 bar, 300<T<2000K)
//CO + OH = CO2 + H                          7.0E05   1.700     298  0.0 0.0 0.0  
//    //  DUPLICATE                                                 
//  (650 bar, 300<T<2000K)
//CO + OH = HOCO                           3.2E41 -10.000    6955  0.0 0.0 0.0  
//    //  DUPLICATE                                                 
//  (650 bar, 300<T<2000K)
//CO + OH = HOCO                           2.9E66 -17.100   19870  0.0 0.0 0.0  
//    //  DUPLICATE                                                 
//  (650 bar, 300<T<2000K)
//CO + OH = HOCO                           2.0E63 -15.200   27421  0.0 0.0 0.0  
//    //  DUPLICATE                                                 
//  (2000 bar, 300<T<2000K)
//CO + OH = CO2 + H                          3.7E07   1.340    2186  0.0 0.0 0.0  
//  (2000 bar, 300<T<2000K)
//CO + OH = HOCO                           5.5E44 -11.000    7948  0.0 0.0 0.0  
//    //  DUPLICATE                                                 
//  (2000 bar, 300<T<2000K)
//CO + OH = HOCO                           2.7E67 -17.000   22851  0.0 0.0 0.0  
//    //  DUPLICATE                                                 
//  (2000 bar, 300<T<2000K)
//CO + OH = HOCO                           1.0E74 -18.000   37157  0.0 0.0 0.0  
//    //  DUPLICATE                                                 

//  (1-100 bar, 300<T<2000K)
//HOCO = CO2 + H               3.5E56*P[bar]^0.95 -15.000   46500  0.0 0.0 0.0  
//    //  DUPLICATE                                                 
//  (1-100 bar, 300<T<2000K)
//HOCO = CO2 + H               2.5E69*P[bar]^0.95 -18.000   60000  0.0 0.0 0.0  
//    //  DUPLICATE                                                 
//  (1 bar)
// HOCO = CO2 + H                           3.5E56 -15.000   46500  0.0 0.0 0.0  
//    //  DUPLICATE                                                 
//  (1 bar)
// HOCO = CO2 + H                           2.5E69 -18.000   60000  0.0 0.0 0.0  
//     //  DUPLICATE                                                 
//  (10 bar)
HOCO = CO2 + H                           3.2E57 -15.000   46500  0.0 0.0 0.0  
      DUPLICATE                                                 
//  (10 bar)
HOCO = CO2 + H                           2.2E70 -18.000   60000  0.0 0.0 0.0  
      DUPLICATE                                                 
//  (20 bar)
//HOCO = CO2 + H                           6.0E57 -15.000   46500  0.0 0.0 0.0  
//    //  DUPLICATE                                                 
//  (20 bar)
//HOCO = CO2 + H                           4.3E70 -18.000   60000  0.0 0.0 0.0  
//    //  DUPLICATE                                                 
//  (50 bar)
//HOCO = CO2 + H                           1.4E58 -15.000   46500  0.0 0.0 0.0  
//    //  DUPLICATE                                                 
//  (50 bar)
//HOCO = CO2 + H                           1.0E71 -18.000   60000  0.0 0.0 0.0  
//    //  DUPLICATE                                                 
//  (100 bar)
//HOCO = CO2 + H                           2.8E58 -15.000   46500  0.0 0.0 0.0  
//    //  DUPLICATE                                                 
//  (100 bar)
//HOCO = CO2 + H                           2.0E71 -18.000   60000  0.0 0.0 0.0  
//    //  DUPLICATE                                                 
>>>>>>> ca8188d0

 HOCO + OH = CO2 + H2O                      4.6E12   0.000     -89  0.0 0.0 0.0  
       DUPLICATE                                                 
 HOCO + OH = CO2 + H2O                      9.5E06   2.000     -89  0.0 0.0 0.0  
       DUPLICATE                                                 

 HOCO + OH = CO + H2O2                      1.0E13   0.000       0  0.0 0.0 0.0  
 HOCO + O2 = CO2 + HO2                      9.9E11   0.000       0  0.0 0.0 0.0  
 
//
// *****************************************************************************
//    CH2O subset                                                              *
// *****************************************************************************
// 

 CH2O + H = HCO + H2                        4.1E08   1.470    2444  0.0 0.0 0.0  
 CH2O + O = HCO + OH                        4.2E11   0.570    2760  0.0 0.0 0.0  
 CH2O + O2 = HCO + HO2                      2.4E05   2.500   36461  0.0 0.0 0.0  

//SCRATCH: RMG doesn't like this rate; cfg replaced it with baulch
 CH2O + OH = HCO + H2O                      7.8E07   1.630   -1055  0.0 0.0 0.0  
//CH2O + OH = HCO + H2O			      4.9E12   0.0     -79.5  0.0 0.0 0.0 
 CH2O + HO2 = HCO + H2O2                    4.1E04   2.500   10206  0.0 0.0 0.0  
 CH2O + CH3 = HCO + CH4                     3.2E01   3.360    4310  0.0 0.0 0.0  

 HCO + H = CO + H2                          1.1E14   0.000       0  0.0 0.0 0.0  
 HCO + O = CO + OH                          3.0E13   0.000       0  0.0 0.0 0.0  
 HCO + O = CO2 + H                          3.0E13   0.000       0  0.0 0.0 0.0  
 HCO + OH = CO + H2O                        1.1E14   0.000       0  0.0 0.0 0.0  
 HCO + O2 = CO + HO2                        3.4E12   0.000       0  0.0 0.0 0.0  
 HCO + HO2 = CO2 + OH + H                     3.0E13   0.000       0  0.0 0.0 0.0  
 HCO + HCO = CO + CH2O                      2.7E13   0.000       0  0.0 0.0 0.0  

//
// *****************************************************************************
//    CH4 subset                                                               *
// *****************************************************************************
//  

 CH4 + H = CH3 + H2                         4.1E03   3.156    8755  0.0 0.0 0.0  
 CH4 + O = CH3 + OH                         4.4E05   2.500    6577  0.0 0.0 0.0  
 CH4 + OH = CH3 + H2O                       1.0E06   2.182    2506  0.0 0.0 0.0  
 CH4 + HO2 = CH3 + H2O2                     4.7E04   2.500   21000  0.0 0.0 0.0  
//CH4 + O2 = CH3 + HO2                               see reverse   
 CH4 + CH2 = CH3 + CH3                      4.3E12   0.000   10030  0.0 0.0 0.0  
 CH4 + CH2(S) = CH3 + CH3                   4.3E13   0.000       0  0.0 0.0 0.0  


 CH3 + H = CH2 + H2                         9.0E13   0.000   15100  0.0 0.0 0.0  
 CH2(S) + H2 = CH3 + H                      7.2E13   0.000       0  0.0 0.0 0.0  
 CH3 + O = CH2O + H                         6.9E13   0.000       0  0.0 0.0 0.0  
 CH3 + O = H2 + CO + H                        1.5E13   0.000       0  0.0 0.0 0.0  
 CH3 + OH = CH2 + H2O                       1.1E03   3.000    2780  0.0 0.0 0.0  
 CH2(S) + H2O = CH3 + OH                    3.0E15  -0.600       0  0.0 0.0 0.0  


 CH3 + HO2 = CH4 + O2			    1.2E05  2.228  -3020 0.0 0.0 0.0 
// RMG dislikes!  replaced with Jasper
//CH3 + HO2 = CH4 + O2                       2.5E08   1.250   -1630  0.0 0.0 0.0  
//CH3 + HO2 = CH4 + O2                       1.8E03   2.830   -3730  0.0 0.0 0.0  

// replace with Jasper
CH3 + HO2 = CH3O + OH                        1.0E12  0.2688   -687.5  0.0 0.0 0.0
// CH3 + HO2 = CH3O + OH                      2.0E13   0.000    1075  0.0 0.0 0.0  
 CH3 + O2 = CH3O + O                        7.5E12   0.000   28297  0.0 0.0 0.0  
 CH3 + O2 = CH2O + OH                       1.9E11   0.000    9842  0.0 0.0 0.0  


 CH3 + HCO = CH4 + CO                       2.8E13   0.000       0  0.0 0.0 0.0  
 CH3 + CH3 = C2H5 + H                       5.4E13   0.000   16055  0.0 0.0 0.0  
      
 
// CH2 + H = CH + H2                          1.0E18 -1.560        0  0.0 0.0 0.0  
 CH2 + O = CO + H + H                         5.0E13  0.000        0  0.0 0.0 0.0  
 CH2 + O = CO + H2                          3.0E13  0.000        0  0.0 0.0 0.0  
 CH2 + OH = CH2O + H                        3.0E13  0.000        0  0.0 0.0 0.0  
// CH2 + OH = CH + H2O                        1.1E07  2.000     3000  0.0 0.0 0.0  
 CH2 + O2 = CO + H2O                        2.2E22 -3.300     2867  0.0 0.0 0.0  
 CH2 + O2 = CO2 + H + H                       3.3E21 -3.300     2867  0.0 0.0 0.0  
 CH2 + O2 = CH2O + O                        3.3E21 -3.300     2867  0.0 0.0 0.0  
 CH2 + O2 = CO2 + H2                        2.6E21 -3.300     2867  0.0 0.0 0.0  
 CH2 + O2 = CO + OH + H                       1.6E21 -3.300     2867  0.0 0.0 0.0  
 CH2 + CO2 = CO + CH2O                      1.0E11  0.000     1000  0.0 0.0 0.0  


 CH2(S) + H = CH2 + H                       2.0E14  0.000        0  0.0 0.0 0.0  
// CH2(S) + H = CH + H2                       3.0E13  0.000        0  0.0 0.0 0.0  
 CH2(S) + O = CO + H + H                      3.0E13  0.000        0  0.0 0.0 0.0  
 CH2(S) + OH = CH2O + H                     3.0E13  0.000        0  0.0 0.0 0.0  
 CH2(S) + O2 = CO + OH + H                  7.0E13  0.000        0  0.0 0.0 0.0  
 CH2(S) + H2O = CH2 + H2O                   3.0E13  0.000        0  0.0 0.0 0.0  
 CH2(S) + CO2 = CH2O + CO                   1.1E13  0.000        0  0.0 0.0 0.0  
// CH + H = C + H2                            1.5E14  0.000        0  0.0 0.0 0.0  
// CH + O = CO + H                            5.7E13  0.000        0  0.0 0.0 0.0  
// CH + OH = HCO + H                          3.0E13  0.000        0  0.0 0.0 0.0  
// CH + OH = C + H2O                          4.0E07  2.000     3000  0.0 0.0 0.0  
// CH + O2 = HCO + O                          3.3E13  0.000        0  0.0 0.0 0.0  
// CH + H2O = CH2O + H                        5.7E12  0.000     -755  0.0 0.0 0.0  
// CH + CO2 = HCO + CO                        8.8E06  1.750    -1040  0.0 0.0 0.0  
// C + OH = CO + H                            5.0E13  0.000        0  0.0 0.0 0.0  
// C + O2 = CO + O                            2.0E13  0.000        0  0.0 0.0 0.0  
                            

 CH3OH + H = CH2OH + H2                     2.9E09   1.240    4491  0.0 0.0 0.0  
 CH3OH + H = CH3O + H2                      5.1E08   1.240    4491  0.0 0.0 0.0  
 CH3OH + O = CH2OH + OH                     2.1E13   0.000    5305  0.0 0.0 0.0  
 CH3OH + O = CH3O + OH                      3.7E12   0.000    5305  0.0 0.0 0.0  
 CH3OH + OH = CH2OH + H2O                   1.5E08   1.4434    113  0.0 0.0 0.0  
 CH3OH + OH = CH3O + H2O                    2.7E07   1.4434    113  0.0 0.0 0.0  
 CH3OH + HO2 = CH2OH + H2O2                 2.0E13   0.000   15000  0.0 0.0 0.0  
 CH3OH + O2 = CH2OH + HO2                   6.0E13   0.000   46600  0.0 0.0 0.0  
 CH3OH + O2 = CH3O + HO2                    6.0E13   0.000   54800  0.0 0.0 0.0  
                              

 CH2OH + H = CH2O + H2                      1.4E13   0.000       0  0.0 0.0 0.0  
 CH2OH + H = CH3 + OH                       6.0E12   0.000       0  0.0 0.0 0.0  
                          

 CH2OH + O = CH2O + OH                      6.6E13   0.000    -693  0.0 0.0 0.0  
 CH2OH + OH = CH2O + H2O                    2.4E13   0.000       0  0.0 0.0 0.0  
 CH2OH + HO2 = CH2O + H2O2                  1.2E13   0.000       0  0.0 0.0 0.0  

 CH2OH + O2 = CH2O + HO2                    7.2E13   0.000    3736  0.0 0.0 0.0  
       DUPLICATE                                                 
 CH2OH + O2 = CH2O + HO2                    2.9E16  -1.500       0  0.0 0.0 0.0  
       DUPLICATE                                                 

 CH2OH + HCO = CH3OH + CO                   1.0E13   0.000       0  0.0 0.0 0.0  
 CH2OH + HCO = CH2O + CH2O                  1.5E13   0.000       0  0.0 0.0 0.0  
 CH2OH + CH2O = CH3OH + HCO                 5.5E03   2.810    5862  0.0 0.0 0.0  
 CH2OH + CH2OH = CH3OH + CH2O               4.8E12   0.000       0  0.0 0.0 0.0  
 CH2OH + CH3O = CH3OH + CH2O                2.4E12   0.000       0  0.0 0.0 0.0  
 CH2OH + CH4 = CH3OH + CH3                  2.2E01   3.100   16227  0.0 0.0 0.0  


 CH3O + H = CH2O + H2                       5.3E13   0.000     745  0.0 0.0 0.0  
 CH3O + H = CH3 + OH                        4.6E12   0.000     745  0.0 0.0 0.0  
     

 CH3O + O = CH2O + OH                       3.8E12   0.000       0  0.0 0.0 0.0  
 CH3O + OH = CH2O + H2O                     1.8E13   0.000       0  0.0 0.0 0.0  
 CH3O + HO2 = CH2O + H2O2                   3.0E11   0.000       0  0.0 0.0 0.0  
 CH3O + O2 = CH2O + HO2                     2.2E10   0.000    1749  0.0 0.0 0.0  
 CH3O + CO = CH3 + CO2                      9.5E25  -4.930    9080  0.0 0.0 0.0  
 CH3O + CH3 = CH2O + CH4                    2.4E13   0.000       0  0.0 0.0 0.0  
 CH3O + CH4 = CH3OH + CH3                   1.3E14   0.000   15073  0.0 0.0 0.0  
 CH3O + CH2O = CH3OH + HCO                  1.0E11   0.000    2981  0.0 0.0 0.0  

 CH3O + CH3O = CH3OH + CH2O                 6.0E13   0.000       0  0.0 0.0 0.0  


 CH3OOH + H = CH2O + OH + H2                   5.4E10   0.000    1860  0.0 0.0 0.0  
 CH3OOH + H = CH3OO + H2                    5.4E10   0.000    1860  0.0 0.0 0.0  
 CH3OOH + H = CH3O + H2O                    1.2E10   0.000    1860  0.0 0.0 0.0  
 CH3OOH + O = CH2O + OH + OH                   1.6E13   0.000    4750  0.0 0.0 0.0  
 CH3OOH + O = CH3OO + OH                    8.7E12   0.000    4750  0.0 0.0 0.0  
 CH3OOH + OH = CH3OO + H2O                  1.1E12   0.000    -437  0.0 0.0 0.0  
 CH3OOH + OH = CH2O + OH + H2O                 7.2E11   0.000    -258  0.0 0.0 0.0  
 CH3OOH + HO2 = CH3OO + H2O2                4.1E04   2.500   10206  0.0 0.0 0.0  

 CH3OO + H = CH3O + OH                      1.0E14   0.000       0  0.0 0.0 0.0  
 CH3OO + O = CH3O + O2                      1.6E13   0.000    -445  0.0 0.0 0.0  
 CH3OO + OH = CH3OH + O2                    2.0E15  -0.600       0  0.0 0.0 0.0  
 CH3OO + OH = CH3O + HO2                    4.0E11   0.600       0  0.0 0.0 0.0  
 CH3OO + HO2 = CH3OOH + O2                  2.5E11   0.000   -1490  0.0 0.0 0.0  
 CH3OO + CH3 = CH3O + CH3O                  5.1E12   0.000   -1411  0.0 0.0 0.0  
 CH3OO + CH4 = CH3OOH + CH3                 4.7E04   2.500   21000  0.0 0.0 0.0  
 CH3OO + HCO = CH3O + H + CO2                 3.0E13   0.000       0  0.0 0.0 0.0  
 CH3OO + CO = CH3O + CO2                    1.6E05   2.180   17940  0.0 0.0 0.0  
 CH3OO + CH2O = CH3OOH + HCO                4.1E04   2.500   10206  0.0 0.0 0.0  
 CH3OO + CH3O = CH2O + CH3OOH               3.0E11   0.000       0  0.0 0.0 0.0  
 CH3OO + CH3OH = CH3OOH + CH2OH             4.0E13   0.000   19400  0.0 0.0 0.0  
 CH3OO + CH3OO = CH3O + CH3O + O2             1.1E18  -2.400    1800  0.0 0.0 0.0  
       DUPLICATE                                                    
 CH3OO + CH3OO = CH3O + CH3O + O2             7.0E10   0.000     800  0.0 0.0 0.0  
       DUPLICATE                                                    

 CH3OO + CH3OO = CH3OH + CH2O + O2            2.0E11  -0.550   -1600  0.0 0.0 0.0  
 CH3OO + C2H5 = CH3O + CH3CH2O                5.1E12   0.000   -1410  0.0 0.0 0.0  
 CH3OO + C2H6 = CH3OOH + C2H5               1.9E01   3.640   17100  0.0 0.0 0.0  


//
// *****************************************************************************
//    C2 subset                                                                *
// *****************************************************************************
//

 C2H6 + H = C2H5 + H2                       9.8E13   0.000    9220  0.0 0.0 0.0  
 C2H6 + O = C2H5 + OH                       1.1E-07  6.500     274  0.0 0.0 0.0  
 C2H6 + OH = C2H5 + H2O                     9.2E06   2.000     990  0.0 0.0 0.0  
 C2H6 + HO2 = C2H5 + H2O2                   1.1E05   2.500   16850  0.0 0.0 0.0  
 C2H6 + O2 = C2H5 + HO2                     7.3E05   2.500   49160  0.0 0.0 0.0  

 C2H6 + CH3 = C2H5 + CH4                    5.6E10   0.000    9418  0.0 0.0 0.0  
       DUPLICATE                                                 
 C2H6 + CH3 = C2H5 + CH4                    8.4E14   0.000   22250  0.0 0.0 0.0  
       DUPLICATE                                                 

 C2H6 + CH2(S) = C2H5 + CH3                 1.2E14   0.000       0  0.0 0.0 0.0  

 C2H5 + O = CH3 + CH2O                      4.2E13   0.000       0  0.0 0.0 0.0  
 C2H5 + O = CH3CHO + H                      5.3E13   0.000       0  0.0 0.0 0.0  
 C2H5 + O = C2H4 + OH                       3.1E13   0.000       0  0.0 0.0 0.0  
 C2H5 + OH = C2H4 + H2O                     2.4E13   0.000       0  0.0 0.0 0.0  
 C2H5 + HO2 = CH3CH2O + OH                  3.1E13   0.000       0  0.0 0.0 0.0                              

 C2H5 + O2 = C2H4 + HO2                     1.4E07   1.090   -1975  0.0 0.0 0.0                       

 C2H5 + CH2O = C2H6 + HCO                   5.5E03   2.810    5860  0.0 0.0 0.0  
 C2H5 + HCO = C2H6 + CO                     4.3E13   0.000       0  0.0 0.0 0.0  
//C2H5 + HCO = C2H6 + CO                     1.2E14   0.000       0  0.0 0.0 0.0  
 C2H5 + CH3 = C2H4 + CH4                    9.0E11   0.000       0  0.0 0.0 0.0  
 C2H5 + C2H5 = C2H6 + C2H4                  1.5E12   0.000       0  0.0 0.0 0.0  

 C2H4 + H = C2H3 + H2                       2.4E02   3.620   11266  0.0 0.0 0.0  
// CH4 + CH = C2H4 + H                        3.0E13   0.000    -400  0.0 0.0 0.0  
 CH3 + CH2 = C2H4 + H                       4.2E13   0.000       0  0.0 0.0 0.0  
 CH3 + CH2(S) = C2H4 + H                    2.0E13   0.000       0  0.0 0.0 0.0  

 C2H4 + O = CH3 + HCO                       3.9E12   0.000    1494  0.0 0.0 0.0  
       DUPLICATE                                                 
 C2H4 + O = CH3 + HCO                       6.2E13   0.000    6855  0.0 0.0 0.0
       DUPLICATE                                                  

 C2H4 + O = CH2CHO + H                      1.7E12   0.000    1494  0.0 0.0 0.0  
       DUPLICATE                                                 
 C2H4 + O = CH2CHO + H                      2.8E13   0.000    6855  0.0 0.0 0.0  
       DUPLICATE                                                 

// RMG doesn't like this rate; I replaced it with NIST
// C2H4 + OH = C2H3 + H2O                     1.3E-1   4.200    -860  0.0 0.0 0.0  
C2H4 + OH = C2H3 + H2O			      5.4E07   1.8	4166  0.0 0.0 0.0 
<<<<<<< HEAD
  
// Alternative fit to  60 atm,600-900K    with  no duplicate  
=======

//   1 atm
//C2H4 + OH = CH3 + CH2O                     1.8E06   1.680    2061  0.0 0.0 0.0  
//   10 atm
C2H4 + OH = CH3 + CH2O                     2.4E09   0.560    6007  0.0 0.0 0.0  
//  fit to  60 atm,600-900K
// C2H4 + OH = CH3 + CH2O                     3.3E11   0.000    9079  0.0 0.0 0.0  
//   100 atm
//C2H4 + OH = CH3 + CH2O                     2.8E13  -0.500   11455  0.0 0.0 0.0  

//   1 atm
//C2H4 + OH = CH3CHO + H                     2.4E-2   3.910    1723  0.0 0.0 0.0  
//   10 atm
C2H4 + OH = CH3CHO + H                     8.2E08   1.010   10507  0.0 0.0 0.0  
//  fit to  60 atm,600-900K
// C2H4 + OH = CH3CHO + H                     1.4E33  -6.114   24907  0.0 0.0 0.0  
//   100 atm
//C2H4 + OH = CH3CHO + H                     6.8E09   0.810   13867  0.0 0.0 0.0  

//   1 atm
//C2H4 + OH = CH2CHOH + H                    3.2E05   2.190    5256  0.0 0.0 0.0  
//   10 atm
C2H4 + OH = CH2CHOH + H                    1.9E08   1.430    7829  0.0 0.0 0.0  
//  fit to  60 atm,600-900K
// C2H4 + OH = CH2CHOH + H                    1.7E13   0.000   11527  0.0 0.0 0.0  
//   100 atm
//C2H4 + OH = CH2CHOH + H                    8.5E10   0.750   11491  0.0 0.0 0.0  

//   1 atm
//C2H4 + OH = CH2CH2OH                     6.0E37  -8.140    8043  0.0 0.0 0.0  
//    //  DUPLICATE                                                 
//C2H4 + OH = CH2CH2OH                     7.3E23  -6.910    2855 0.0 0.0 0.0 
//    //  DUPLICATE                                                 
//   10 atm
C2H4 + OH = CH2CH2OH                     6.0E37  -7.770   10736  0.0 0.0 0.0  
      DUPLICATE                                                 
//   10 atm
C2H4 + OH = CH2CH2OH                     3.0E26  -4.870    2297  0.0 0.0 0.0  
      DUPLICATE                                                 
//C2H4 + OH = CH2CH2OH                     6.0E37  -7.440   14269 0.0 0.0 0.0 
//    //  DUPLICATE                                                 
>>>>>>> ca8188d0
//  fit to  60 atm,600-900K
// C2H4 + OH = CH2CH2OH                     2.4E20  -2.399    3294  0.0 0.0 0.0  

 C2H4 + HO2 = cC2H4O + OH                   2.2E12   0.000   17200  0.0 0.0 0.0  
 C2H4 + O2 = C2H3 + HO2                     7.1E13   0.000   60010  0.0 0.0 0.0  
 C2H4 + CH3 = C2H3 + CH4                    6.0E07   1.560   16630  0.0 0.0 0.0                                

 C2H3 + H = C2H2 + H2                       4.5E13   0.000       0  0.0 0.0 0.0  
// CH3 + CH = C2H3 + H                        3.0E13   0.000       0  0.0 0.0 0.0  
 C2H3 + O = CH2CO + H                       3.0E13   0.000       0  0.0 0.0 0.0  
 C2H3 + OH = C2H2 + H2O                     2.0E13   0.000       0  0.0 0.0 0.0  

 C2H3 + HO2 = CH2CHO + OH                   3.0E13   0.000       0  0.0 0.0 0.0  
//  PM 60 bar
// RMG dislikes; cfg replaced w mclin
// C2H3 + O2 = CH2CHOO                      1.1E12   0.000   -1680  0.0 0.0 0.0  
 C2H3 + O2 = CH2CHOO			  3.0E36   -8.0	   -5680  0.0 0.0 0.0 
//  PM 60 bar
 C2H3 + O2 = CH2O + HCO                     6.3E12   0.000    3130  0.0 0.0 0.0  
//  PM 60 bar
 C2H3 + O2 = CH2CHO + O                     4.8E12   0.000    4800  0.0 0.0 0.0  
//  PM 60 bar
 C2H3 + O2 = C2H2 + HO2                     7.6E11   0.000    7930  0.0 0.0 0.0  
//  PM 60 bar
 C2H3 + O2 = CH3O + CO                      2.8E11   0.000    3130  0.0 0.0 0.0  
//  PM 60 bar
 C2H3 + O2 = CH3 + CO2                      1.3E10   0.000    3130  0.0 0.0 0.0  


 C2H3 + CH2O = C2H4 + HCO                   5.4E03   2.810    5860  0.0 0.0 0.0  
 C2H3 + HCO = C2H4 + CO                     9.0E13   0.000       0  0.0 0.0 0.0  
 C2H3 + CH3 = C2H2 + CH4                    2.1E13   0.000       0  0.0 0.0 0.0  
// C2H3 + CH = CH2 + C2H2                     5.0E13   0.000       0  0.0 0.0 0.0  
 C2H3 + C2H3 = C2H4 + C2H2                  1.5E13   0.000       0  0.0 0.0 0.0  
 C2H3 + C2H = C2H2 + C2H2                   3.0E13   0.000       0  0.0 0.0 0.0  

// CH3 + C = C2H2 + H                         5.0E13   0.000       0  0.0 0.0 0.0  
// CH2 + CH = C2H2 + H                        4.0E13   0.000       0  0.0 0.0 0.0  
 CH2 + CH2 = C2H2 + H + H                     3.2E13   0.000       0  0.0 0.0 0.0  
//CH2 + CH2 = C2H2 + H + H                     4.0E13   0.000       0  0.0 0.0 0.0  

 C2H2 + O = HCCO + H                        1.4E07   2.000    1900  0.0 0.0 0.0  
 C2H2 + O = CH2 + CO                        6.1E06   2.000    1900  0.0 0.0 0.0  
 C2H2 + O = C2H + OH                        3.2E15  -0.600   15000  0.0 0.0 0.0  
<<<<<<< HEAD
=======

//       1 atm
//C2H2 + OH = CH3 + CO                       1.3E09   0.730    2579  0.0 0.0 0.0  
//      10 atm
C2H2 + OH = CH3 + CO                       4.3E08   0.920    3736  0.0 0.0 0.0  
//     100 atm
//C2H2 + OH = CH3 + CO                       8.3E05   1.770    4697  0.0 0.0 0.0  

//       1 atm
//C2H2 + OH = HCCOH + H                      2.4E06   2.000   12713  0.0 0.0 0.0  
//      10 atm
C2H2 + OH = HCCOH + H                      3.2E06   1.970   12810  0.0 0.0 0.0  
//     100 atm
//C2H2 + OH = HCCOH + H                      7.3E06   1.890   13603  0.0 0.0 0.0  

//       1 atm
//C2H2 + OH = CHCHOH                       1.9E44 -11.380    6299  0.0 0.0 0.0  
//    //  DUPLICATE                                                 
//       1 atm
//C2H2 + OH = CHCHOH                       3.5E31  -6.200    6635  0.0 0.0 0.0  
//    //  DUPLICATE                                                 
//      10 atm
C2H2 + OH = CHCHOH                       1.5E24  -4.060    3261  0.0 0.0 0.0  
      DUPLICATE                                                 
//      10 atm
C2H2 + OH = CHCHOH                       4.5E31  -5.920    8761  0.0 0.0 0.0  
      DUPLICATE                                                 
//     100 atm
// C2H2 + OH = CHCHOH                       6.2E20  -2.800    2831  0.0 0.0 0.0  
     //  DUPLICATE                                                 
//     100 atm
// C2H2 + OH = CHCHOH                       1.6E29  -4.910    9734  0.0 0.0 0.0  
     //  DUPLICATE                                                 
//   >>100 atm
//C2H2 + OH = CHCHOH                       1.1E08   1.340     332  0.0 0.0 0.0  
//    //  DUPLICATE                                                 
//   >>100 atm
//C2H2 + OH = CHCHOH                       6.0E07   1.620     240  0.0 0.0 0.0  
//    //  DUPLICATE                                                 

//       1 atm
//C2H2 + OH = CH2CO + H                      7.5E06   1.550    2106  0.0 0.0 0.0  
//      10 atm
C2H2 + OH = CH2CO + H                      5.1E06   1.650    3400  0.0 0.0 0.0  
//     100 atm
//C2H2 + OH = CH2CO + H                      1.5E04   2.450    4477  0.0 0.0 0.0  

>>>>>>> ca8188d0
 C2H2 + HO2 = CH2O + HCO                    3.0E12   0.000   10000  0.0 0.0 0.0  
 C2H2 + HO2 = CH2CHO + O                    3.0E12   0.000   10000  0.0 0.0 0.0  
 C2H2 + O2 = HCO + HCO                      7.0E07   1.800   30600  0.0 0.0 0.0  
 C2H2 + CH2(S) = C2H2 + CH2                 4.0E13   0.000       0  0.0 0.0 0.0  

 H2CC = C2H2                            1.0E07   0.000       0  0.0 0.0 0.0  
 H2CC + H = C2H2 + H                        1.0E14   0.000       0  0.0 0.0 0.0  
 H2CC + OH = CH2CO + H                      2.0E13   0.000       0  0.0 0.0 0.0  
 H2CC + O2 = CH2 + CO2                      1.0E13   0.000       0  0.0 0.0 0.0  

 C2 + H2 = C2H + H                          4.0E05   2.40     1000  0.0 0.0 0.0  
// CH2 + C = C2H + H                          5.0E13   0.000       0  0.0 0.0 0.0  
// C2H + O = CH + CO                          5.0E13   0.000       0  0.0 0.0 0.0  
 C2H + OH = HCCO + H                        2.0E13   0.000       0  0.0 0.0 0.0  
 C2H + OH = C2 + H2O                        4.0E07   2.000    8000  0.0 0.0 0.0  
 C2H + H2 = C2H2 + H                        4.1E05   2.390     864  0.0 0.0 0.0  
 C2H + O2 = CO + CO + H                       4.7E13  -0.16        0  0.0 0.0 0.0  
 C2H + CH4 = CH3 + C2H2                     7.2E12   0.000     976  0.0 0.0 0.0  


// C2 + O = C + CO                            1.0E14   0.000       0  0.0 0.0 0.0  
 C2 + OH = C2O + H                          5.0E13   0.000       0  0.0 0.0 0.0  
 C2 + O2 = CO + CO                          9.0E12   0.000     980  0.0 0.0 0.0  
                                               

 CH3CH2OH + H = CH3CHOH + H2                2.6E07   1.650    2827  0.0 0.0 0.0  
 CH3CH2OH + H = CH2CH2OH + H2               1.2E07   1.800    5098  0.0 0.0 0.0  
 CH3CH2OH + H = CH3CH2O + H2                1.5E07   1.650    3038  0.0 0.0 0.0  
 CH3CH2OH + O = CH3CHOH + OH                1.9E07   1.850    1824  0.0 0.0 0.0  
 CH3CH2OH + O = CH2CH2OH + OH               9.4E07   1.700    5459  0.0 0.0 0.0  
 CH3CH2OH + O = CH3CH2O + OH                1.6E07   2.000    4448  0.0 0.0 0.0  
 CH3CH2OH + OH = CH3CHOH + H2O              4.6E11   0.150       0  0.0 0.0 0.0  
 CH3CH2OH + OH = CH2CH2OH + H2O             1.7E11   0.270     600  0.0 0.0 0.0  
 CH3CH2OH + OH = CH3CH2O + H2O              7.5E11   0.300    1634  0.0 0.0 0.0  
 CH3CH2OH + HO2 = CH3CHOH + H2O2            8.2E03   2.550   10750  0.0 0.0 0.0  
 CH3CH2OH + HO2 = CH2CH2OH + H2O2           1.2E04   2.550   15750  0.0 0.0 0.0  
 CH3CH2OH + HO2 = CH3CH2O + H2O2            2.5E12   0.000   24000  0.0 0.0 0.0  
 CH3CH2OH + CH3 = CH3CHOH + CH4             7.3E02   2.990    7948  0.0 0.0 0.0  
 CH3CH2OH + CH3 = CH2CH2OH + CH4            2.2E02   3.180    9622  0.0 0.0 0.0  
 CH3CH2OH + CH3 = CH3CH2O + CH4             1.5E02   2.990    7649  0.0 0.0 0.0  

 CH3CHOH + O = CH3CHO + OH                  1.0E14   0.000       0  0.0 0.0 0.0  
 CH3CHOH + H = CH2OH + CH3                  3.0E13   0.000       0  0.0 0.0 0.0  
 CH3CHOH + H = C2H4 + H2O                   3.0E13   0.000       0  0.0 0.0 0.0  
 CH3CHOH + OH = CH3CHO + H2O                5.0E12   0.000       0  0.0 0.0 0.0  
 CH3CHOH + HO2 = CH3CHO + OH + OH             4.0E13   0.000       0  0.0 0.0 0.0  

 CH3CHOH + O2 = CH3CHO + HO2                8.4E15  -1.200       0  0.0 0.0 0.0  
       DUPLICATE                                                 
 CH3CHOH + O2 = CH3CHO + HO2                4.8E14   0.000    5017  0.0 0.0 0.0  
       DUPLICATE                                                 

 CH2CH2OH = CH2CHOH + H                   2.2E05   2.840   32920  0.0 0.0 0.0  
 CH3CH2O = CH2CH2OH                     2.8E-29 11.900    4450  0.0 0.0 0.0  
 CH2CH2OH + H = CH3 + CH2OH                 1.0E14   0.000       0  0.0 0.0 0.0                            

 CH2CH2OH + O = CH2O + CH2OH                4.0E13   0.000       0  0.0 0.0 0.0  
//CH2CH2OH + O = HOCH2CHO + H                5.0E13   0.000       0  0.0 0.0 0.0  
 CH2CH2OH + OH = CH2CHOH + H2O              2.4E13   0.000       0  0.0 0.0 0.0  
//CH2CH2OH + OH = HOCH2CHOH                3.3E13   0.000       0  0.0 0.0 0.0  
 CH2CH2OH + HO2 = CH3CH2OH + O2             1.0E12   0.000       0  0.0 0.0 0.0  
 CH2CH2OH + HO2 => CH2OH + CH2O + OH          3.0E13   0.000       0  0.0 0.0 0.0  
//CH2CH2OH + HO2 = HOCH2CH2O + OH            3.0E13   0.000       0  0.0 0.0 0.0  
 CH2CH2OH + O2 = CH2CHOH + HO2              1.4E07   1.090   -1975  0.0 0.0 0.0           

 CH3CH2O = CH3CHO + H                     1.3E13   0.000   20060  0.0 0.0 0.0  
 CH3CH2O + H = CH3CHO + H2                  3.0E13   0.000       0  0.0 0.0 0.0  
 CH3CH2O + OH = CH3CHO + H2O                3.0E13   0.000       0  0.0 0.0 0.0  
 CH3CH2O + O2 = CH3CHO + HO2                1.5E10   0.000     645  0.0 0.0 0.0  
 CH3CH2O + CO = C2H5 + CO2                  9.5E25  -4.930    9080  0.0 0.0 0.0  
            

 CH3CHO + H = CH3CO + H2                    4.7E13  -0.350    3000  0.0 0.0 0.0  
 CH3CHO + H = CH2CHO + H2                   1.9E12   0.400    5359  0.0 0.0 0.0  
 CH3CHO + O = CH3CO + OH                    1.8E18  -1.900    2975  0.0 0.0 0.0  
 CH3CHO + O = CH2CHO + OH                   3.7E13  -0.200    3556  0.0 0.0 0.0  
 CH3CHO + OH = CH3CO + H2O                  2.4E11   0.300   -1000  0.0 0.0 0.0  
 CH3CHO + OH = CH2CHO + H2O                 3.0E13  -0.600     800  0.0 0.0 0.0  
 CH3CHO + HO2 = CH3CO + H2O2                2.4E19  -2.200   14030  0.0 0.0 0.0  
 CH3CHO + HO2 = CH2CHO + H2O2               2.3E11   0.400   14864  0.0 0.0 0.0  
 CH3CHO + O2 = CH3CO + HO2                  1.2E05   2.500   37554  0.0 0.0 0.0  
 CH3CHO + CH3 = CH3CO + CH4                 3.9E-07  5.800    2200  0.0 0.0 0.0  
 CH3CHO + CH3 = CH2CHO + CH4                2.5E01   3.150    5727  0.0 0.0 0.0  

 cC2H4O = CH2CHO + H                       1.8E13   0.200   71780  0.0 0.0 0.0  
 cC2H4O = CH3 + HCO                        5.6E13   0.400   61880  0.0 0.0 0.0  
 cC2H4O = CH3CO + H                        2.4E13   0.250   65310  0.0 0.0 0.0  
 cC2H4O = CH2CO + H2                       3.6E12  -0.200   63030  0.0 0.0 0.0  
 cC2H4O = CH3CHO                         3.2E12  -0.750   46424  0.0 0.0 0.0  
 cC2H4O = C2H2 + H2O                       7.6E12   0.060   69530  0.0 0.0 0.0  
//cC2H4O + H = CH3CHO + H                     5.6E13   0.000   10950  0.0 0.0 0.0  
 cC2H4O + H = cC2H3O + H2                     2.0E13   0.000    8310  0.0 0.0 0.0  
 cC2H4O + H = C2H3 + H2O                     5.0E09   0.000    5000  0.0 0.0 0.0  
 cC2H4O + H = C2H4 + OH                      9.5E10   0.000    5000  0.0 0.0 0.0  
 cC2H4O + O = cC2H3O + OH                     1.9E12   0.000    5250  0.0 0.0 0.0  
 cC2H4O + OH = cC2H3O + H2O                   1.8E13   0.000    3610  0.0 0.0 0.0  
 cC2H4O + HO2 = cC2H3O + H2O2                 4.0E12   0.000   17000  0.0 0.0 0.0  
 cC2H4O + O2 = cC2H3O + HO2                   4.0E13   0.000   61500  0.0 0.0 0.0  
 cC2H4O + CH3 = cC2H3O + CH4                  1.1E12   0.000   11830  0.0 0.0 0.0  

 CH2CHOH + H = CHCHOH + H2                  2.4E02   3.630   11266  0.0 0.0 0.0  
 CH2CHOH + H = CH2CHO + H2                  1.5E07   1.700    3000  0.0 0.0 0.0  

 CH2CHOH + O = CH2OH + HCO                  3.9E12   0.000    1494  0.0 0.0 0.0  
       DUPLICATE                                                 
 CH2CHOH + O = CH2OH + HCO                  6.2E13   0.000    6855 0.0 0.0 0.0 
       DUPLICATE                                                 

 CH2CHOH + O = CH2CHO + OH                  1.6E07   2.000    4400  0.0 0.0 0.0  
 CH2CHOH + OH = CHCHOH + H2O                1.3E-1   4.200    -860  0.0 0.0 0.0  
 CH2CHOH + OH = CH2CHO + H2O                7.5E11   0.300    1600  0.0 0.0 0.0  
 CH2CHOH + O2 => CH2O + HCO + OH              3.5E07   1.800   39000  0.0 0.0 0.0  

 CHCHOH + H = CH2CHO + H                    5.0E13   0.000       0  0.0 0.0 0.0  
 CHCHOH + O = OCHCHO + H                    5.0E13   0.000       0  0.0 0.0 0.0  
 CHCHOH + O2 = HCCOH + HO2                  1.4E02   3.400    3700  0.0 0.0 0.0  
//#CHCHOH + O2 = OCHCHO + OH                  2.5E12   0.000       0 0.0 0.0 0.0 

 cC2H3O = CH2CHO                         8.7E31  -6.900   14994  0.0 0.0 0.0  
 cC2H3O = CH2CO + H                        5.0E13   0.000   14863  0.0 0.0 0.0  
 cC2H3O = CH3 + CO                         7.1E12   0.000   14280  0.0 0.0 0.0  


 CH2CHO + H = CH3 + HCO                     1.0E14   0.000       0  0.0 0.0 0.0  
 CH2CHO + H = CH3CO + H                     3.0E13   0.000       0  0.0 0.0 0.0  
 CH2CHO + H = CH2CO + H2                    2.0E13   0.000       0  0.0 0.0 0.0  
 CH2CHO + O = CH2CO + OH                    5.0E13   0.000       0  0.0 0.0 0.0  
 CH2CHO + OH = CH2CO + H2O                  2.0E13   0.000       0  0.0 0.0 0.0  
 CH2CHO + OH = CH2OH + HCO                  1.0E13   0.000       0  0.0 0.0 0.0  

//#CH2CHO + O2 = OCHCHO + OH                  2.2E11  0.000 1500  0.0 0.0 0.0  
 CH2CHO + CH3 = C2H5 + CO + H                 4.9E14  -0.500       0  0.0 0.0 0.0  
 CH2CHO + HO2 = CH2O + HCO + OH               7.0E12  -0.500       0  0.0 0.0 0.0  
 CH2CHO + HO2 = CH3CHO + O2                 3.0E12  -0.500       0  0.0 0.0 0.0  
 CH2CHO + CH2 = C2H4 + HCO                  5.0E13   0.000       0  0.0 0.0 0.0  
// CH2CHO + CH = C2H3 + HCO                   1.0E14   0.000       0  0.0 0.0 0.0  


 CH2CO + H = CH3CO                        2.3E08   1.610    2627  0.0 0.0 0.0  
 CH3CO + H = CH3 + HCO                      2.1E13   0.000       0  0.0 0.0 0.0  
 CH3CO + H = CH2CO + H2                     1.2E13   0.000       0  0.0 0.0 0.0  
 CH3CO + O = CH3 + CO2                      1.6E14   0.000       0  0.0 0.0 0.0  
 CH3CO + O = CH2CO + OH                     5.3E13   0.000       0  0.0 0.0 0.0  
 CH3CO + OH = CH2CO + H2O                   1.2E13   0.000       0  0.0 0.0 0.0  
 CH3CO + CH3OO = CH3 + CO2 + CH3O             2.4E13   0.000       0  0.0 0.0 0.0  
 CH3CO + CH3 = C2H6 + CO                    3.3E13   0.000       0  0.0 0.0 0.0  
 CH3CO + CH3 = CH2CO + CH4                  5.3E13   0.000       0  0.0 0.0 0.0  
 CH3CO + O2 = CH2O + CO + OH                  1.9E12   0.000       0  0.0 0.0 0.0  

 CH2CO + H = CH3 + CO                       3.3E10   0.851    2840  0.0 0.0 0.0  
 CH2CO + H = HCCO + H2                      3.0E07   2.000   10000  0.0 0.0 0.0  
// CH + CH2O = CH2CO + H                      9.5E13   0.000    -517  0.0 0.0 0.0  
 CH2CO + O = CO2 + CH2                      1.8E12   0.000    1350  0.0 0.0 0.0  
 CH2CO + O = HCCO + OH                      2.0E07   2.000   10000  0.0 0.0 0.0  
 CH2CO + OH = CH2OH + CO                    1.0E12   0.000   -1013  0.0 0.0 0.0  
 CH2CO + OH = CH3 + CO2                     6.7E11   0.000   -1013  0.0 0.0 0.0  
 CH2CO + OH = HCCO + H2O                    1.0E07   2.000    3000  0.0 0.0 0.0  
 CH2CO + CH2(S) = C2H4 + CO                 1.6E14   0.000       0  0.0 0.0 0.0  

 HCCOH + H = HCCO + H2                      3.0E07   2.000    1000  0.0 0.0 0.0  
 HCCOH + O = HCCO + OH                      2.0E07   2.000    1900  0.0 0.0 0.0  
 HCCOH + OH = HCCO + H2O                    1.0E07   2.000    1000  0.0 0.0 0.0  


 HCCO + H = CH2(S) + CO                     1.5E14   0.000       0  0.0 0.0 0.0  
 HCCO + O = CO + CO + H                       1.0E14   0.000       0  0.0 0.0 0.0  
 HCCO + OH = HCO + HCO                      1.0E13   0.000       0  0.0 0.0 0.0  
 HCCO + OH = C2O + H2O                      6.0E13   0.000       0  0.0 0.0 0.0  
 HCCO + O2 = CO2 + CO + H                     4.9E12  -0.142    1150  0.0 0.0 0.0  
 HCCO + O2 = CO + CO + OH                     1.6E11  -0.020    1020  0.0 0.0 0.0  
 HCCO + O2 = HCO + CO + O                     2.2E02   2.690    3540  0.0 0.0 0.0  
 HCCO + CH2 = C2H3 + CO                     3.0E13   0.000       0  0.0 0.0 0.0  
// HCCO + CH = C2H2 + CO                      5.0E13   0.000       0  0.0 0.0 0.0  
 HCCO + HCCO = C2H2 + CO + CO                 1.0E13   0.000       0  0.0 0.0 0.0  



// C2O + H = CH + CO                          1.3E13   0.000       0  0.0 0.0 0.0  
 C2O + O = CO + CO                          5.2E13   0.000       0  0.0 0.0 0.0  
 C2O + OH = CO + CO + H                       2.0E13   0.000       0  0.0 0.0 0.0  
 C2O + O2 = CO + CO + O                       1.0E13   0.000    2600  0.0 0.0 0.0  
 C2O + O2 = CO + CO2                        1.0E13   0.000    2600  0.0 0.0 0.0  

// C2O + C = CO + C2                          1.0E14   0.000       0  0.0 0.0 0.0  


 CH3CH2OOH + H = CH3CHO + OH + H2              6.5E10   0.000    1860  0.0 0.0 0.0  
 CH3CH2OOH + H = CH3CH2OO + H2              4.3E10   0.000    1860  0.0 0.0 0.0  
 CH3CH2OOH + H = CH3CH2O + H2O              1.2E10   0.000    1860  0.0 0.0 0.0  
 CH3CH2OOH + O = CH3CHO + OH + OH              1.6E13   0.000    4750  0.0 0.0 0.0  
 CH3CH2OOH + O = CH3CH2OO + OH              8.7E12   0.000    4750  0.0 0.0 0.0  
 CH3CH2OOH + OH = CH3CHO + OH + H2O            7.2E11   0.000    -258  0.0 0.0 0.0  
 CH3CH2OOH + OH = CH3CH2OO + H2O            1.1E12   0.000    -437  0.0 0.0 0.0  
 CH3CH2OOH + HO2 = CH3CH2OO + H2O2          4.1E04   2.500   10206  0.0 0.0 0.0  
                                  

 CH3CH2OO + H = CH3CH2O + OH                9.6E13   0.000       0  0.0 0.0 0.0  
 CH3CH2OO + O = CH3CH2O + O2                1.6E13   0.000    -145  0.0 0.0 0.0  
 CH3CH2OO + OH = CH3CH2OH + O2              2.0E15  -0.600       0  0.0 0.0 0.0  
 CH3CH2OO + OH = CH3CH2O + HO2              4.0E11   0.600       0  0.0 0.0 0.0  
 CH3CH2OO + HO2 = CH3CH2OOH + O2            4.5E11   0.000   -1391  0.0 0.0 0.0  
 CH3CH2OO + CO = CH3CH2O + CO2              1.6E05   2.180   17940  0.0 0.0 0.0  
 CH3CH2OO + CH3 = CH3CH2O + CH3O            5.1E12   0.000   -1411  0.0 0.0 0.0  
 CH3CH2OO + CH4 = CH3CH2OOH + CH3           4.7E04   2.500   21000  0.0 0.0 0.0  
 CH3CH2OO + CH3OH = CH3CH2OOH + CH2OH       4.0E13   0.000   19400  0.0 0.0 0.0  
 CH3CH2OO + CH2O = CH3CH2OOH + HCO          4.1E04   2.500   10206  0.0 0.0 0.0  
 CH3CH2OO + C2H5 = CH3CH2O + CH3CH2O        5.1E12   0.000   -1411  0.0 0.0 0.0  
 CH3CH2OO + C2H6 = CH3CH2OOH + C2H5         8.6E00   3.760   17200  0.0 0.0 0.0  
 CH3CH2OO + CH3CHO = CH3CH2OOH + CH3CO      2.4E19  -2.200   14030  0.0 0.0 0.0  
 CH3CH2OO + CH3CHO = CH3CH2OOH + CH2CHO     2.3E11   0.400   14864  0.0 0.0 0.0  
 CH3CH2OO + CH3CH2OO = CH3CH2O + CH3CH2O + O2 2.9E11  -0.270     408  0.0 0.0 0.0  
 CH3CH2OO + CH3CH2OO = CH3CHO + CH3CH2OH + O2 4.3E09   0.000    -850  0.0 0.0 0.0  

 CH2CH2OOH = cC2H4O + OH                  1.3E10   0.720   15380  0.0 0.0 0.0  
 CH2CH2OOH = CH3CH2OO                   1.2E07   1.040   17980  0.0 0.0 0.0  
 CH2CH2OOH = C2H4 + HO2                   1.3E11   0.520   16150  0.0 0.0 0.0  

 CH2CHOOH + H = CH2CHOO + H2                4.3E10   0.000    1860  0.0 0.0 0.0  
 CH2CHOOH + H = CH2CHO + H2O                1.2E10   0.000    1860  0.0 0.0 0.0  
 CH2CHOOH + O = CH2CHOO + OH                8.7E12   0.000    4750  0.0 0.0 0.0  
 CH2CHOOH + OH = CH2CHOO + H2O              1.1E12   0.000    -437  0.0 0.0 0.0  
 CH2CHOOH + HO2 = CH2CHOO + H2O2            4.1E04   2.500   10206  0.0 0.0 0.0  

//   100 atm
 CH2CHOO = C2H2 + HO2                     9.6E48  -8.868  110591  0.0 0.0 0.0  
//   100 atm
 CH2CHOO = CH2O + HCO                     3.1E47  -8.701  111046  0.0 0.0 0.0  
//   60atm, 6-900K fit      
// CH2CHOO = CYCOOC.                      3.9E09   0.000   22250  0.0 0.0 0.0  
//   100 atm
//CH2CHOO = CYCOOC.                      1.1E19  -2.782   26427  0.0 0.0 0.0  

 CH2CHOO + H = CH2CHO + OH                  9.6E13   0.000       0  0.0 0.0 0.0  
 CH2CHOO + O = CH2CHO + O2                  1.6E13   0.000    -145  0.0 0.0 0.0  
 CH2CHOO + OH = CH2CHOH + O2                2.0E15  -0.600       0  0.0 0.0 0.0  
 CH2CHOO + OH = CH2CHO + HO2                4.0E11   0.600       0  0.0 0.0 0.0  
 CH2CHOO + HO2 = CH2CHOOH + O2              4.5E11   0.000   -1391  0.0 0.0 0.0  
 CH2CHOO + CO = CH2CHO + CO2                1.6E05   2.180   17940  0.0 0.0 0.0  
 CH2CHOO + CH3 = CH2CHO + CH3O              5.1E12   0.000   -1411  0.0 0.0 0.0  
 CH2CHOO + CH4 = CH2CHOOH + CH3             4.7E04   2.500   21000  0.0 0.0 0.0  
 CH2CHOO + CH3OH = CH2CHOOH + CH2OH         4.0E13   0.000   19400  0.0 0.0 0.0  
 CH2CHOO + CH2O = CH2CHOOH + HCO            4.1E04   2.500   10206  0.0 0.0 0.0  
 CH2CHOO + C2H6 = CH2CHOOH + C2H5           8.6E00   3.760   17200  0.0 0.0 0.0  

//   60atm, 6-900K fit    
// CYCOOC. = CH2O + HCO                     6.1E10   0.000     914  0.0 0.0 0.0  
//  meohcys4e (100 atm)
// CYCOOC. = OCHCHO + H                     1.6E13  -1.093    3159  0.0 0.0 0.0  



 OCHCHO + H = CH2O + HCO                    3.0E13   0.000       0  0.0 0.0 0.0  
 OCHCHO + OH = HCO + CO + H2O                 6.6E12   0.000       0  0.0 0.0 0.0  

// HOCH2CH2OO = CH2O + CH2O + OH              9.4E08   0.994   22250  0.0 0.0 0.0  
//HOCH2CH2OO + HO2 = HOCH2CH2OOH + O2        2.5E11   0.000   -1490  0.0 0.0 0.0  
//HOCH2CH2OO + HO2 => HOCH2CH2O + OH + O2      2.5E11   0.000   -1490  0.0 0.0 0.0  
//HOCH2CH2OO + HO2 => CH2O + CH2OH + OH + O2     2.5E11   0.000   -1490  0.0 0.0 0.0  
// HOCH2CH2OO + HO2 => CH2O + OH + CH2OH + O2      2.5E11   0.000   -1490  0.0 0.0 0.0  
//HOCH2CH2OO + CH2O => HOCH2CH2OOH + HCO     4.1E04   2.500   10206  0.0 0.0 0.0  
//HOCH2CH2OO + CH2O => CH2O + CH2OH + OH + HCO   4.1E04   2.500   10206  0.0 0.0 0.0  
// HOCH2CH2OO + CH2O => CH2O + OH + CH2OH + HCO    4.1E04   2.500   10206  0.0 0.0 0.0  
//HOCH2CH2OO + C2H4 => HOCH2CH2O + CH3CHO    2.2E12   0.000   17200  0.0 0.0 0.0  
// HOCH2CH2OO + C2H4 => CH2O + CH2OH + CH3CHO   2.2E12   0.000   17200  0.0 0.0 0.0  


// 
// *****************************************************************************
//    C3 subset                                                                *
// *****************************************************************************
//

 C2H5 + HCO = C2H5CHO                     1.8E13   0.000       0  0.0 0.0 0.0  
 C2H5 + CO = C2H5CO                       1.5E11   0.000    4800  0.0 0.0 0.0 

 CH2CHO + CH3 = C2H5CHO                   5.0E13   0.000       0  0.0 0.0 0.0  

 C2H5CHO + H = C2H5CO + H2                8.0E13   0.000       0  0.0 0.0 0.0  
 C2H5CHO + O = C2H5CO + OH                7.8E12   0.000    1730  0.0 0.0 0.0  
 C2H5CHO + OH = C2H5CO + H2O              1.2E13   0.000       0  0.0 0.0 0.0  

 


 C3H6 = C2H2 + CH4                        3.5E12   0.000   70000  0.0 0.0 0.0  
 C3H6 = H2CCCH2 + H2                      4.0E13   0.000   80000  0.0 0.0 0.0  
  
 C3H6 + H = C2H4 + CH3                      7.2E12   0.000    1302  0.0 0.0 0.0  
 C3H6 + H = CH2CHCH2 + H2                   1.7E05   2.500    2492  0.0 0.0 0.0  
 C3H6 + H = CH3CCH2 + H2                    4.1E05   2.500    9794  0.0 0.0 0.0  
 C3H6 + H = CH3CHCH + H2                    8.0E05   2.500   12284  0.0 0.0 0.0  
 C3H6 + O = C2H5 + HCO                      1.6E07   1.760   -1220  0.0 0.0 0.0  
 C3H6 + O = CH2CHCH2 + OH                   5.2E11   0.700    5884  0.0 0.0 0.0  
 C3H6 + O = CH3CHCH + OH                    1.2E11   0.700    8959  0.0 0.0 0.0  
 C3H6 + O = CH3CCH2 + OH                    6.0E10   0.700    7632  0.0 0.0 0.0  
 C3H6 + O = CH3CHCO + H + H                 5.0E07   1.760      76  0.0 0.0 0.0  
 C3H6 + OH = CH2CHCH2 + H2O                 3.1E06   2.000    -298  0.0 0.0 0.0  
 C3H6 + OH = CH3CCH2 + H2O                  1.1E06   2.000    1451  0.0 0.0 0.0  
 C3H6 + OH = CH3CHCH + H2O                  2.1E06   2.000    2778  0.0 0.0 0.0  
 C3H6 + HO2 = CH2CHCH2 + H2O2               9.6E03   2.600   13910  0.0 0.0 0.0  
  
 C3H6 + HCO = CH2CHCH2 + CH2O               1.1E07   1.900   17010  0.0 0.0 0.0  
 C3H6 + CH3 = CH2CHCH2 + CH4                2.2E00   3.500    5675  0.0 0.0 0.0  
 C3H6 + CH3 = CH3CCH2 + CH4                 8.4E-1   3.500   11656  0.0 0.0 0.0  
 C3H6 + CH3 = CH3CHCH + CH4                 1.4E00   3.500   12848  0.0 0.0 0.0  

 CH3CHCH + H = C3H6			    1.0E14   0.000       0  0.0 0.0 0.0  
 CH3CCH2 + H = C3H6			    5.0E13   0.000       0  0.0 0.0 0.0  
 CH3CHCH + HO2 = C3H6 + O2                  2.0E12   0.000       0  0.0 0.0 0.0  
 CH2CHCH2 + HO2 = C3H6 + O2                 3.0E12   0.000       0  0.0 0.0 0.0  
 CH3CCH2 + HO2 = C3H6 + O2                  1.0E12   0.000       0  0.0 0.0 0.0 

 CH2CHCH2 + CH2CHCH2 = C3H6 + H2CCCH2       1.0E13   0.000       0  0.0 0.0 0.0  


 C2H2 + CH3 = CH3CHCH			    3.2E35  -7.760   13300  0.0 0.0 0.0  

 CH3CHCH + H = CH2CHCH2 + H                 1.0E14   0.000       0  0.0 0.0 0.0  
 CH3CHCH + H = H3CCCH + H2                  2.0E13   0.000       0  0.0 0.0 0.0  
 CH3CHCH + O = CH3CHCO + H                  1.0E14   0.000       0  0.0 0.0 0.0  
 CH3CHCH + OH = H3CCCH + H2O                1.0E13   0.000       0  0.0 0.0 0.0  
 CH3CHCH + O2 = CH3CHO + HCO                1.2E23  -3.290    3892  0.0 0.0 0.0  
 CH3CHCH + O2 = CH3CHCO + H + O             1.6E15  -0.780    3135  0.0 0.0 0.0  


 C2H2 + CH3 = CH3CCH2			    5.0E22  -4.390   18850  0.0 0.0 0.0  

 CH3CCH2 + H = CH2CHCH2 + H                 1.0E14   0.000       0  0.0 0.0 0.0  
 CH3CCH2 + H = H3CCCH + H2                  4.0E13   0.000       0  0.0 0.0 0.0  
 CH3CCH2 + O = CH2CO + CH3                  1.0E14   0.000       0  0.0 0.0 0.0  
 CH3CCH2 + OH = H3CCCH + H2O                2.0E13   0.000       0  0.0 0.0 0.0  
 CH3CCH2 + O2 = CH3CO + CH2O                1.2E22  -3.290    3892  0.0 0.0 0.0  
 CH3CCH2 + CH3 = H3CCCH + CH4               1.0E11   0.000       0  0.0 0.0 0.0  

 C2H4 + CH2(S) = CH2CHCH2 + H               1.3E14   0.000       0  0.0 0.0 0.0  

 C2H3 + CH3 = CH2CHCH2 + H                  4.7E02   3.700    5677  0.0 0.0 0.0  

 C2H2 + CH3 = CH2CHCH2			    2.7E53 -12.820   35730  0.0 0.0 0.0  


 CH2CHCH2 + H = H2CCCH2 + H2                5.0E13   0.000       0  0.0 0.0 0.0  
 CH2CHCH2 + O = CH2CHCHO + H                1.8E14   0.000       0  0.0 0.0 0.0  
 CH2CHCH2 + OH = H2CCCH2 + H2O              1.0E13   0.000       0  0.0 0.0 0.0  
 CH2CHCH2 + HO2 = CH2CHCHO + H + OH         1.0E13   0.000       0  0.0 0.0 0.0  
 CH2CHCH2 + O2 = H2CCCH2 + HO2              5.0E15  -1.400   22428  0.0 0.0 0.0  
 CH2CHCH2 + O2 = CH2CHO + CH2O              1.1E10   0.340   12840  0.0 0.0 0.0  
 CH2CHCH2 + O2 = C2H2 + CH2O + OH           2.8E25  -4.800   15468  0.0 0.0 0.0  
 CH2CHCH2 + O2 = CH2CHCHO + OH              1.8E13  -0.410   22860  0.0 0.0 0.0  
 CH2CHCH2 + CH3 = H2CCCH2 + CH4             3.0E12  -0.300    -131  0.0 0.0 0.0  


 C2H3 + CH2 = H2CCCH2 + H                   3.0E13   0.000       0  0.0 0.0 0.0  

 C2H2 + CH3 = H2CCCH2 + H                   5.1E09   0.86    22153  0.0 0.0 0.0  

 H2CCCH2 = H3CCCH			    2.2E14   0.000   68100  0.0 0.0 0.0  
 H2CCCH2 + H = H3CCCH + H                   1.0E13   0.000    5000  0.0 0.0 0.0  
 H2CCCH2 + H = H2CCCH + H2                  3.0E07   2.000    5000  0.0 0.0 0.0  
 H2CCCH2 + H = CH3CHCH			    1.1E30  -6.52    15200  0.0 0.0 0.0  
 H2CCCH2 + H = CH3CCH2			    9.2E38  -8.65     7000  0.0 0.0 0.0  
 H2CCCH2 + H = CH2CHCH2			    9.6E61  -14.67   26000  0.0 0.0 0.0  
 H2CCCH2 + O = C2H4 + CO                    2.0E07   1.800    1000  0.0 0.0 0.0  
 H2CCCH2 + OH = H2CCCH + H2O                2.0E07   2.000    1000  0.0 0.0 0.0  
 H2CCCH2 + CH3 = H2CCCH + CH4               1.3E12   0.000    7700  0.0 0.0 0.0  
 H2CCCH2 + C2H = C2H2 + H2CCCH              1.0E13   0.000       0  0.0 0.0 0.0  
 C2H2 + CH3 = H3CCCH + H                    2.6E09   1.100   13644  0.0 0.0 0.0  
 H3CCCH + H = H2CCCH + H2                   3.0E07   2.000    5000  0.0 0.0 0
 H3CCCH + O = HCCO + CH3                    2.0E13   0.000    2250   0.0 0.0 0.0 
 H3CCCH + O = C2H4 + CO                     5.8E12   0.000    2250   0.0 0.0 0.0 
 H3CCCH + OH = H2CCCH + H2O                 2.0E07   2.000    1000   0.0 0.0 0.0 
 H3CCCH + O2  => CH3 + HCO + CO            4.0E14   0.000   41900   0.0 0.0 0.0 
 H3CCCH + CH3 = H2CCCH + CH4                1.8E12   0.000    7700   0.0 0.0 0.0 
 H3CCCH + C2H = C2H2 + H2CCCH               1.0E13   0.000       0   0.0 0.0 0.0 

 // cC3H4 = H2CCCH2                        1.5E14   0.000   50450   0.0 0.0 0.0 
 //cC3H4 = H3CCCH                         1.2E15   0.000   43730   0.0 0.0 0.0 
 
 C2H2 + CH2 = H2CCCH + H                    1.2E13   0.000    6621   0.0 0.0 0.0 
 C2H2 + CH2(S) = H2CCCH + H                 1.8E14   0.000       0   0.0 0.0 0.0 
 C2H2 + HCCO = H2CCCH + CO                  1.0E11   0.000    3000   0.0 0.0 0.0 
 C2H3 + C2H3 = H2CCCH + CH3                 1.8E13   0.000       0   0.0 0.0 0.0 
 H2CCCH = C3H2 + H			    5.2E12   0.000   78447   0.0 0.0 0.0 




 H2CCCH + H = C3H2 + H2                     5.0E13   0.000    1000   0.0 0.0 0.0 
 H2CCCH + O = CH2O + C2H                    1.4E14   0.000       0   0.0 0.0 0.0 
 H2CCCH + OH = C3H2 + H2O                   2.0E13   0.000       0   0.0 0.0 0.0 
 H2CCCH + OH = CH2O + C2H2                  2.0E13   0.000       0   0.0 0.0 0.0 


 H2CCCH + OH = C2H3 + HCO                   2.0E13   0.000       0   0.0 0.0 0.0 

 H2CCCH + HO2 = H2CCCH2 + O2                3.0E11   0.000       0   0.0 0.0 0.0 
 H2CCCH + HO2 = H3CCCH + O2                 3.0E11   0.000       0   0.0 0.0 0.0 
 H2CCCH + O2 = CH2CO + HCO                  1.7E05   1.70     1500   0.0 0.0 0.0 
 H2CCCH + HCO = H2CCCH2 + CO                2.5E13   0.000       0   0.0 0.0 0.0 
 H2CCCH + HCO = H3CCCH + CO                 2.5E13   0.000       0   0.0 0.0 0.0 
// C3H2 + H = C3H + H2                        1.0E13   0.000       0   0.0 0.0 0.0 
// C2H2 + CH = C3H2 + H                       2.1E14   0.000    -121   0.0 0.0 0.0 
 C3H2 + O = C2H2 + CO                       1.0E14   0.000       0   0.0 0.0 0.0 
 C3H2 + OH = C2H2 + HCO                     5.0E13   0.000       0   0.0 0.0 0.0 
 C3H2 + O2 = HCCO + CO + H                  2.0E12   0.000    1000   0.0 0.0 0.0

 
 
 
 
 
 
 
 
 
 
 
 
 <|MERGE_RESOLUTION|>--- conflicted
+++ resolved
@@ -71,168 +71,6 @@
 
  CO + O2 = CO2 + O                          4.7E12   0.000   60500  0.0 0.0 0.0  
  CO + HO2 = CO2 + OH                        1.6E05   2.180   17943  0.0 0.0 0.0  
-<<<<<<< HEAD
-=======
-// (0.001 bar, 300<T<2000K)
-//CO + OH = CO2 + H                          9.3E10   0.000       0  0.0 0.0 0.0  
-//    //  DUPLICATE                                                 
-// (0.001 bar, 300<T<2000K)
-//CO + OH = CO2 + H                          7.1E05   1.800    1133  0.0 0.0 0.0  
-//    //  DUPLICATE                                                 
-// (0.001 bar, 300<T<2000K)
-//CO + OH = HOCO                           1.0E25  -6.000    2981  0.0 0.0 0.0  
-// (1 bar, 300<T<2000K)
-// CO + OH = CO2 + H                          8.0E10   0.000       0  0.0 0.0 0.0  
-//     //  DUPLICATE                                                 
-// (1 bar, 300<T<2000K)
-// CO + OH = CO2 + H                          8.8E05   1.770     954  0.0 0.0 0.0  
-//     //  DUPLICATE                                                 
-// (1 bar, 300<T<2000K)
-// CO + OH = HOCO                           6.0E26  -5.600    2881  0.0 0.0 0.0  
-// (3 bar, 300<T<2000K)
-//CO + OH = CO2 + H                          7.0E10   0.000       0  0.0 0.0 0.0  
-//    //  DUPLICATE                                                 
-// (3 bar, 300<T<2000K)
-//CO + OH = CO2 + H                          2.9E05   1.900     397  0.0 0.0 0.0  
-//    //  DUPLICATE                                                 
-// (3 bar, 300<T<2000K)
-//CO + OH = HOCO                           2.2E27  -5.600    3239  0.0 0.0 0.0  
-//  (10 bar, 300<T<2000K)
-CO + OH = CO2 + H                          3.7E12   0.000   12518  0.0 0.0 0.0  
-      DUPLICATE                                                 
-//  (10 bar, 300<T<2000K)
-CO + OH = CO2 + H                          9.3E07   1.100       0  0.0 0.0 0.0  
-      DUPLICATE                                                 
-//  (10 bar, 300<T<2000K)
-CO + OH = HOCO                           1.5E25  -5.000    1987  0.0 0.0 0.0  
-      DUPLICATE                                                 
-// (10 bar, 300<T<2000K)
-CO + OH = HOCO                           1.3E37  -8.400    7948  0.0 0.0 0.0  
-      DUPLICATE                                                 
-//  (20 bar, 300<T<2000K)
-//CO + OH = CO2 + H                          2.9E12   0.000   11922  0.0 0.0 0.0  
-//    //  DUPLICATE                                                 
-//  (20 bar, 300<T<2000K)
-//CO + OH = CO2 + H                          4.5E07   1.200       0  0.0 0.0 0.0  
-//    //  DUPLICATE                                                 
-// (20 bar, 300<T<2000K)
-//CO + OH = HOCO                           4.2E26  -5.700    1927  0.0 0.0 0.0  
-//    //  DUPLICATE                                                 
-//  (20 bar, 300<T<2000K)
-//CO + OH = HOCO                           7.5E28  -6.000    3775  0.0 0.0 0.0  
-//    //  DUPLICATE                                                 
-// (20 bar, 300<T<2000K)
-//CO + OH = HOCO                           4.0E39  -9.000    9935  0.0 0.0 0.0  
-//    //  DUPLICATE                                                 
-//  (50 bar, 150<T<2000K)
-//CO + OH = CO2 + H                          1.5E12   0.000   13909  0.0 0.0 0.0  
-//    //  DUPLICATE                                                 
-//  (50 bar, 150<T<2000K)
-//CO + OH = CO2 + H                          5.8E06   1.500       0  0.0 0.0 0.0  
-//    //  DUPLICATE                                                 
-//  (50 bar, 150<T<2000K)
-//CO + OH = HOCO                           4.9E25  -5.200    1987  0.0 0.0 0.0  
-//    //  DUPLICATE                                                 
-//  (50 bar, 150<T<2000K)
-//CO + OH = HOCO                           4.0E38  -9.000    6955  0.0 0.0 0.0  
-//    //  DUPLICATE                                                 
-//  (50 bar, 150<T<2000K)
-//CO + OH = HOCO                           5.0E43 -10.000   13015  0.0 0.0 0.0  
-//    //  DUPLICATE                                                 
-//  (80 bar, 150<T<2000K)
-//CO + OH = CO2 + H                          1.5E11   0.000    1987  0.0 0.0 0.0  
-//    //  DUPLICATE                                                 
-//  (80 bar, 150<T<2000K)
-//CO + OH = CO2 + H                          2.5E05   1.900       0  0.0 0.0 0.0  
-//    //  DUPLICATE                                                 
-//  (80 bar, 150<T<2000K)
-//CO + OH = HOCO                           5.2E25  -5.200    1987  0.0 0.0 0.0  
-//    //  DUPLICATE                                                 
-//  (80 bar, 150<T<2000K)
-//CO + OH = HOCO                           7.7E35  -8.000    6557  0.0 0.0 0.0  
-//    //  DUPLICATE                                                 
-//  (80 bar, 150<T<2000K)
-//CO + OH = HOCO                           9.0E47 -11.200   15499  0.0 0.0 0.0  
-//    //  DUPLICATE                                                 
-//  (100 bar, 250<T<2000K)
-//CO + OH = CO2 + H                          1.5E11   0.000    1987  0.0 0.0 0.0  
-//    //  DUPLICATE                                                 
-//  (100 bar, 250<T<2000K)
-//CO + OH = CO2 + H                          1.9E05   1.940       0  0.0 0.0 0.0  
-//    //  DUPLICATE                                                 
-//  (100 bar, 250<T<2000K)
-//CO + OH = HOCO                           1.1E28  -6.000    2384  0.0 0.0 0.0  
-//    //  DUPLICATE                                                 
-//  (100 bar, 250<T<2000K)
-//CO + OH = HOCO                           1.8E36  -8.000    7153  0.0 0.0 0.0  
-//    //  DUPLICATE                                                 
-//  (100 bar, 250<T<2000K)
-//CO + OH = HOCO                           2.0E54 -13.000   19671  0.0 0.0 0.0  
-//    //  DUPLICATE                                                 
-//  (650 bar, 300<T<2000K)
-//CO + OH = CO2 + H                          2.3E11   0.200    4968  0.0 0.0 0.0  
-//    //  DUPLICATE                                                 
-//  (650 bar, 300<T<2000K)
-//CO + OH = CO2 + H                          7.0E05   1.700     298  0.0 0.0 0.0  
-//    //  DUPLICATE                                                 
-//  (650 bar, 300<T<2000K)
-//CO + OH = HOCO                           3.2E41 -10.000    6955  0.0 0.0 0.0  
-//    //  DUPLICATE                                                 
-//  (650 bar, 300<T<2000K)
-//CO + OH = HOCO                           2.9E66 -17.100   19870  0.0 0.0 0.0  
-//    //  DUPLICATE                                                 
-//  (650 bar, 300<T<2000K)
-//CO + OH = HOCO                           2.0E63 -15.200   27421  0.0 0.0 0.0  
-//    //  DUPLICATE                                                 
-//  (2000 bar, 300<T<2000K)
-//CO + OH = CO2 + H                          3.7E07   1.340    2186  0.0 0.0 0.0  
-//  (2000 bar, 300<T<2000K)
-//CO + OH = HOCO                           5.5E44 -11.000    7948  0.0 0.0 0.0  
-//    //  DUPLICATE                                                 
-//  (2000 bar, 300<T<2000K)
-//CO + OH = HOCO                           2.7E67 -17.000   22851  0.0 0.0 0.0  
-//    //  DUPLICATE                                                 
-//  (2000 bar, 300<T<2000K)
-//CO + OH = HOCO                           1.0E74 -18.000   37157  0.0 0.0 0.0  
-//    //  DUPLICATE                                                 
-
-//  (1-100 bar, 300<T<2000K)
-//HOCO = CO2 + H               3.5E56*P[bar]^0.95 -15.000   46500  0.0 0.0 0.0  
-//    //  DUPLICATE                                                 
-//  (1-100 bar, 300<T<2000K)
-//HOCO = CO2 + H               2.5E69*P[bar]^0.95 -18.000   60000  0.0 0.0 0.0  
-//    //  DUPLICATE                                                 
-//  (1 bar)
-// HOCO = CO2 + H                           3.5E56 -15.000   46500  0.0 0.0 0.0  
-//    //  DUPLICATE                                                 
-//  (1 bar)
-// HOCO = CO2 + H                           2.5E69 -18.000   60000  0.0 0.0 0.0  
-//     //  DUPLICATE                                                 
-//  (10 bar)
-HOCO = CO2 + H                           3.2E57 -15.000   46500  0.0 0.0 0.0  
-      DUPLICATE                                                 
-//  (10 bar)
-HOCO = CO2 + H                           2.2E70 -18.000   60000  0.0 0.0 0.0  
-      DUPLICATE                                                 
-//  (20 bar)
-//HOCO = CO2 + H                           6.0E57 -15.000   46500  0.0 0.0 0.0  
-//    //  DUPLICATE                                                 
-//  (20 bar)
-//HOCO = CO2 + H                           4.3E70 -18.000   60000  0.0 0.0 0.0  
-//    //  DUPLICATE                                                 
-//  (50 bar)
-//HOCO = CO2 + H                           1.4E58 -15.000   46500  0.0 0.0 0.0  
-//    //  DUPLICATE                                                 
-//  (50 bar)
-//HOCO = CO2 + H                           1.0E71 -18.000   60000  0.0 0.0 0.0  
-//    //  DUPLICATE                                                 
-//  (100 bar)
-//HOCO = CO2 + H                           2.8E58 -15.000   46500  0.0 0.0 0.0  
-//    //  DUPLICATE                                                 
-//  (100 bar)
-//HOCO = CO2 + H                           2.0E71 -18.000   60000  0.0 0.0 0.0  
-//    //  DUPLICATE                                                 
->>>>>>> ca8188d0
 
  HOCO + OH = CO2 + H2O                      4.6E12   0.000     -89  0.0 0.0 0.0  
        DUPLICATE                                                 
@@ -466,52 +304,8 @@
 // RMG doesn't like this rate; I replaced it with NIST
 // C2H4 + OH = C2H3 + H2O                     1.3E-1   4.200    -860  0.0 0.0 0.0  
 C2H4 + OH = C2H3 + H2O			      5.4E07   1.8	4166  0.0 0.0 0.0 
-<<<<<<< HEAD
   
 // Alternative fit to  60 atm,600-900K    with  no duplicate  
-=======
-
-//   1 atm
-//C2H4 + OH = CH3 + CH2O                     1.8E06   1.680    2061  0.0 0.0 0.0  
-//   10 atm
-C2H4 + OH = CH3 + CH2O                     2.4E09   0.560    6007  0.0 0.0 0.0  
-//  fit to  60 atm,600-900K
-// C2H4 + OH = CH3 + CH2O                     3.3E11   0.000    9079  0.0 0.0 0.0  
-//   100 atm
-//C2H4 + OH = CH3 + CH2O                     2.8E13  -0.500   11455  0.0 0.0 0.0  
-
-//   1 atm
-//C2H4 + OH = CH3CHO + H                     2.4E-2   3.910    1723  0.0 0.0 0.0  
-//   10 atm
-C2H4 + OH = CH3CHO + H                     8.2E08   1.010   10507  0.0 0.0 0.0  
-//  fit to  60 atm,600-900K
-// C2H4 + OH = CH3CHO + H                     1.4E33  -6.114   24907  0.0 0.0 0.0  
-//   100 atm
-//C2H4 + OH = CH3CHO + H                     6.8E09   0.810   13867  0.0 0.0 0.0  
-
-//   1 atm
-//C2H4 + OH = CH2CHOH + H                    3.2E05   2.190    5256  0.0 0.0 0.0  
-//   10 atm
-C2H4 + OH = CH2CHOH + H                    1.9E08   1.430    7829  0.0 0.0 0.0  
-//  fit to  60 atm,600-900K
-// C2H4 + OH = CH2CHOH + H                    1.7E13   0.000   11527  0.0 0.0 0.0  
-//   100 atm
-//C2H4 + OH = CH2CHOH + H                    8.5E10   0.750   11491  0.0 0.0 0.0  
-
-//   1 atm
-//C2H4 + OH = CH2CH2OH                     6.0E37  -8.140    8043  0.0 0.0 0.0  
-//    //  DUPLICATE                                                 
-//C2H4 + OH = CH2CH2OH                     7.3E23  -6.910    2855 0.0 0.0 0.0 
-//    //  DUPLICATE                                                 
-//   10 atm
-C2H4 + OH = CH2CH2OH                     6.0E37  -7.770   10736  0.0 0.0 0.0  
-      DUPLICATE                                                 
-//   10 atm
-C2H4 + OH = CH2CH2OH                     3.0E26  -4.870    2297  0.0 0.0 0.0  
-      DUPLICATE                                                 
-//C2H4 + OH = CH2CH2OH                     6.0E37  -7.440   14269 0.0 0.0 0.0 
-//    //  DUPLICATE                                                 
->>>>>>> ca8188d0
 //  fit to  60 atm,600-900K
 // C2H4 + OH = CH2CH2OH                     2.4E20  -2.399    3294  0.0 0.0 0.0  
 
@@ -556,56 +350,6 @@
  C2H2 + O = HCCO + H                        1.4E07   2.000    1900  0.0 0.0 0.0  
  C2H2 + O = CH2 + CO                        6.1E06   2.000    1900  0.0 0.0 0.0  
  C2H2 + O = C2H + OH                        3.2E15  -0.600   15000  0.0 0.0 0.0  
-<<<<<<< HEAD
-=======
-
-//       1 atm
-//C2H2 + OH = CH3 + CO                       1.3E09   0.730    2579  0.0 0.0 0.0  
-//      10 atm
-C2H2 + OH = CH3 + CO                       4.3E08   0.920    3736  0.0 0.0 0.0  
-//     100 atm
-//C2H2 + OH = CH3 + CO                       8.3E05   1.770    4697  0.0 0.0 0.0  
-
-//       1 atm
-//C2H2 + OH = HCCOH + H                      2.4E06   2.000   12713  0.0 0.0 0.0  
-//      10 atm
-C2H2 + OH = HCCOH + H                      3.2E06   1.970   12810  0.0 0.0 0.0  
-//     100 atm
-//C2H2 + OH = HCCOH + H                      7.3E06   1.890   13603  0.0 0.0 0.0  
-
-//       1 atm
-//C2H2 + OH = CHCHOH                       1.9E44 -11.380    6299  0.0 0.0 0.0  
-//    //  DUPLICATE                                                 
-//       1 atm
-//C2H2 + OH = CHCHOH                       3.5E31  -6.200    6635  0.0 0.0 0.0  
-//    //  DUPLICATE                                                 
-//      10 atm
-C2H2 + OH = CHCHOH                       1.5E24  -4.060    3261  0.0 0.0 0.0  
-      DUPLICATE                                                 
-//      10 atm
-C2H2 + OH = CHCHOH                       4.5E31  -5.920    8761  0.0 0.0 0.0  
-      DUPLICATE                                                 
-//     100 atm
-// C2H2 + OH = CHCHOH                       6.2E20  -2.800    2831  0.0 0.0 0.0  
-     //  DUPLICATE                                                 
-//     100 atm
-// C2H2 + OH = CHCHOH                       1.6E29  -4.910    9734  0.0 0.0 0.0  
-     //  DUPLICATE                                                 
-//   >>100 atm
-//C2H2 + OH = CHCHOH                       1.1E08   1.340     332  0.0 0.0 0.0  
-//    //  DUPLICATE                                                 
-//   >>100 atm
-//C2H2 + OH = CHCHOH                       6.0E07   1.620     240  0.0 0.0 0.0  
-//    //  DUPLICATE                                                 
-
-//       1 atm
-//C2H2 + OH = CH2CO + H                      7.5E06   1.550    2106  0.0 0.0 0.0  
-//      10 atm
-C2H2 + OH = CH2CO + H                      5.1E06   1.650    3400  0.0 0.0 0.0  
-//     100 atm
-//C2H2 + OH = CH2CO + H                      1.5E04   2.450    4477  0.0 0.0 0.0  
-
->>>>>>> ca8188d0
  C2H2 + HO2 = CH2O + HCO                    3.0E12   0.000   10000  0.0 0.0 0.0  
  C2H2 + HO2 = CH2CHO + O                    3.0E12   0.000   10000  0.0 0.0 0.0  
  C2H2 + O2 = HCO + HCO                      7.0E07   1.800   30600  0.0 0.0 0.0  
