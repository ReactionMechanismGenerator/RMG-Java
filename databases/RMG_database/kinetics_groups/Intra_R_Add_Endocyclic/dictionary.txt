--- conflicted
+++ resolved
@@ -180,7 +180,6 @@
 4 *2 CO 0 {3,S}, {5,D}
 5 *3 Od 0 {4,D}
 
-<<<<<<< HEAD
 R5_SS_CS
 1 *1 {R!H} 1 {2,S}
 2 *4 {R!H} 0 {1,S}, {3,S}
@@ -204,14 +203,13 @@
 5 *3 Sd 0 {4,D}
 6    H 0 {1,S}
 7    H 0 {1,S}
-=======
+
 R5_SM
 1 *1 {R!H} 1 {2,S}
 2 *4 {Cd,Ct,Cb} 0 {1,S}, {3,{D,T,B}}
 3 *5 {Cd,Ct,Cb} 0 {2,{D,T,B}}, {4,S}
 4 *2 {Cd,Ct,CO} 0 {3,S}, {5,{D,T}}
 5 *3 {Cd,Ct,Od,Sd} 0 {4,{D,T}}
->>>>>>> d2ee6cae
 
 R5_SD
 1 *1 {R!H} 1 {2,S}
@@ -241,14 +239,13 @@
 4 *2 CO 0 {3,S}, {5,D}
 5 *3 Od 0 {4,D}
 
-<<<<<<< HEAD
 R5_SD_CS
 1 *1 {R!H} 1 {2,S}    
 2 *4 Cd 0 {1,S}, {3,D}            
 3 *5 Cd 0 {2,D}, {4,S}        
 4 *2 Cd 0 {3,S}, {5,D}
 5 *3 Sd 0 {4,D}
-=======
+
 R5_MS
 1 *1 {Cd,Ct,Cb} 1 {2,{D,T,B}}
 2 *4 {Cd,Ct,Cb} 0 {1,{D,T,B}}, {3,S}
@@ -256,8 +253,6 @@
 4 *2 {Cd,Ct,CO} 0 {3,S}, {5,{D,T}}
 5 *3 {Cd,Ct,Od,Sd} 0 {4,{D,T}}
 
->>>>>>> d2ee6cae
-
 R5_DS
 1 *1 Cd 1 {2,D}
 2 *4 Cd 0 {1,D}, {3,S}
@@ -265,12 +260,12 @@
 4 *2 {Cd,Ct,CO} 0 {3,S}, {5,{D,T}}
 5 *3 {Cd,Ct,Od,Sd} 0 {4,{D,T}}
 
-R5_DS_allenic
-1 *1 Cd 1 {2,D}
-2 *4 Cd 0 {1,D}, {3,S}
-3 *5 {R!H} 0 {2,S}, {4,D}
-4 *2 {Cd,Ct,CO} 0 {3,D}, {5,{D,T}}
-5 *3 {Cd,Ct,Od,Sd} 0 {4,{D,T}}
+//R5_DS_allenic
+//1 *1 Cd 1 {2,D}
+//2 *4 Cd 0 {1,D}, {3,S}
+//3 *5 {R!H} 0 {2,S}, {4,D}
+//4 *2 {Cd,Ct,CO} 0 {3,D}, {5,{D,T}}
+//5 *3 {Cd,Ct,Od,Sd} 0 {4,{D,T}}
 
 R5_DS_D
 1 *1 Cd 1 {2,D}
@@ -279,12 +274,12 @@
 4 *2 Cd 0 {3,S}, {5,D}
 5 *3 Cd 0 {4,D}
 
-R5_DS_allenic_D
-1 *1 Cd 1 {2,D}
-2 *4 Cd 0 {1,D}, {3,S}
-3 *5 {R!H} 0 {2,S}, {4,D}
-4 *2 Cd 0 {3,D}, {5,D}
-5 *3 Cd 0 {4,D}
+//R5_DS_allenic_D
+//1 *1 Cd 1 {2,D}
+//2 *4 Cd 0 {1,D}, {3,S}
+//3 *5 {R!H} 0 {2,S}, {4,D}
+//4 *2 Cd 0 {3,D}, {5,D}
+//5 *3 Cd 0 {4,D}
 
 R5_DS_T
 1 *1 Cd 1 {2,D}
@@ -307,19 +302,19 @@
 4 *2 Cd 0 {3,S}, {5,D}
 5 *3 Sd 0 {4,D}
 
-R5_DS_allenic_CO
-1 *1 Cd 1 {2,D}
-2 *4 Cd 0 {1,D}, {3,S}
-3 *5 {R!H} 0 {2,S}, {4,D}
-4 *2 CO 0 {3,D}, {5,D}
-5 *3 Od 0 {4,D}
-
-R5_DS_allenic_CS
-1 *1 Cd 1 {2,D}
-2 *4 Cd 0 {1,D}, {3,S}
-3 *5 {R!H} 0 {2,S}, {4,D}
-4 *2 Cd 0 {3,D}, {5,D}
-5 *3 Sd 0 {4,D}
+//R5_DS_allenic_CO
+//1 *1 Cd 1 {2,D}
+//2 *4 Cd 0 {1,D}, {3,S}
+//3 *5 {R!H} 0 {2,S}, {4,D}
+//4 *2 CO 0 {3,D}, {5,D}
+//5 *3 Od 0 {4,D}
+
+//R5_DS_allenic_CS
+//1 *1 Cd 1 {2,D}
+//2 *4 Cd 0 {1,D}, {3,S}
+//3 *5 {R!H} 0 {2,S}, {4,D}
+//4 *2 Cd 0 {3,D}, {5,D}
+//5 *3 Sd 0 {4,D}
 
 R5_ST
 1 *1 {R!H} 1 {2,S}
