--- conflicted
+++ resolved
@@ -47,18 +47,8 @@
 // 709 Dehydration of Isobutanol and the Elimination of Water from Fuel Alcohols by Claudette Rosada Reyes JPCA (2013) DOI: 10.1021/jp4045513
 709.    Cd/H2_Cd/Nd2	H_OH            300-2000	3.013e+05	1.820	0	51.1		0		0		0		0		2
 // Estimate made from rule 707., updated by AG Vandeputte, CBSQB3 + HO, calculated for butadiene + H2O -> 2-butenol
-<<<<<<< HEAD
 710.    Cd/H/De_Cd/H2	H_OH            300-2000	2.74E-5		4.73	0	52.3		0		0		0		0		4  CBS-QB3+HO
-=======
-710.    Cd/H/De_Cd/H2	H_OH            300-2000	2.74E-5		4.73	0	52.3		0		0		0		0		4  CBS-QB3+HO
-
 // AG Vandeputte, calculated the rate coefficient for methanol + ethene -> propanol
 
 712. 	doublebond		R_OH		300-1500        1.00E-5         4.00            0               80.0            0               0               0               0               0               Default
-713.	Cd/unsub_Cd/unsub	CH3OH		300-1500	1.79E-5		3.97		0		78.7		0               0               0               0               0               CBS-QB3, HO
-
-
-
-
-	
->>>>>>> d2ee6cae
+713.	Cd/unsub_Cd/unsub	CH3OH		300-1500	1.79E-5		3.97		0		78.7		0               0               0               0               0               CBS-QB3, HO