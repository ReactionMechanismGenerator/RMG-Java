// rate library for f06: radical recombination
// Originally from rate_library_4.txt, Cath, 03/07/28

// jing, define key word for format of the rate: either Arrhenius or Arrhenius_EP
Arrhenius_EP

// Catherina Wijaya thesis pg 156
//f06_radical_recombination

//No.		Y_rad			Y_rad			Temp.		A			n	a		E0		DA		Dn		Da		DE0		Rank	Comments
424.		Y_rad			Y_rad			300-1500	1E+13		0		0		0		0		0		0		0		0	Default
425.		H_rad			H_rad			278-372		1.09E+11	0		0		1.50	0		0		0		0		5	Dingle et al. [167]
426.		H_rad			C_methyl		300-2000	1.93E+14	0		0		0.27	0		0		0		0		3	Takahashi et al. [168] Transition state theory. 
427.		H_rad			C_methyl		300-1000	2.11E+14	0		0		0		*2.0	0		0		0		4	Baulch et al. [94] literature review. 
428.		H_rad			C_rad/H2/Cs		298			1.0E+14		0		0		0		1.0E+13	0		0		0		5	Sillensen et al [169]
429.		H_rad			C_rad/H/NonDeC	300-2000	2.0E+13		0		0		0		*3.16	0		0		0		4	Warnatz [134] literature review.
430.		H_rad			C_rad/H/NonDeC	298			1.5E+14		0		0		0		0.3E+14	0		0		0		5	Munk et al. [170]
431.		H_rad			Cd_pri_rad		298			1.21E+14	0		0		0		4.82E+13	0		0		0		3	Fahr et al. [171]
432.		H_rad			Cd_pri_rad		700-1300	5.36E+14	0		0		0.98	0		0		0		0		3	Duran et al. [165] 
433.		H_rad			Ct_rad			300-2500	1.81E+14	0		0		0		*3	0		0		0		4	Tsang [89] literature review. 
434.		H_rad			Cb_rad			300-1200	2.2E+14		0		0		0		0.8E+14	0		0		0		3	Davis et al. [172] Ackermann et al. [173] Emdee et al. [172b]
435.		H_rad			CO_pri_rad		1500-1900	4.68E+10	0		0		-4.53	0		0		0		0		4	Tsuboi et al. [174]
436.		H_rad			O_pri_rad		300-2100	1.62E+14	0		0		0.15	0		0		0		0		3	Cobos et al. [106]
437.		C_methyl		C_methyl		300-2000	8.26E+17	-1.40	0		1.00	0		0		0		0		3	Pesa et al. [175]
438.		C_methyl 		C_methyl		300-2000	3.61E+13	0		0		0		*2.0	0		0		0		4	Baulch et al. [94] literature review.
439.		C_methyl		C_rad/H2/Cs		300-2000	3.37E+13	0		0		0		*2.0	0		0		0		4	Baulch et al. [94] literature review.
440.		C_methyl		C_rad/H/NonDeC	713-1800	6.64E+14	-0.57	0		0		0		0		0		0		4	Tsang [176] RRK(M) extrapolation.
//441.		C_methyl		C_rad/Cs3		300-2500	1.63E+13	0		0		-0.60	*2.0	0		0		0		4	Tsang [92] literature review.
441.		C_methyl		C_rad/Cs3		300-2500	4.88E+15	-1		0		0	*2.0	0		0		0		4	Tsang [92] literature review.
442.		C_methyl		Cd_pri_rad		298			7.23E+13	0		0		0		1.81E+13	0		0		0		3	Fahr et al. [171]
443.		C_methyl		Cb_rad			300-980		1.38E+13	0		0		0.046	0.08E+13		0		0		0.072	3	Tokmakov et al. [177]
444.		C_methyl		Cb_rad			424-972		1.39E+13	0		0		0.03	0.07E+13		0		0		0.070	3	Park et al. [178]
445.		C_methyl		CO_pri_rad		300-2500	1.81E+13	0		0		0		*2.0	0		0		0		4	Tsang [89] literature review.
446.		C_methyl		CO_rad/NonDe	298			4.2E+13		0		0		0		8.4E+12		0		0		0		4   Hassinen et al [179]
447.		C_methyl		CO_rad/NonDe	300-2500	4.04E+15	-0.80	0		0		*1.5	0		0		0		4	Tsang [89] literature review.
448.		C_methyl		O_pri_rad		300-2000	6.03E+13	0		0		0		*2.0	0		0		0		4	Baulch et al. [94] literature review.
449.		C_methyl		O_rad/NonDe		300-2500	1.21E+13	0		0		0		*5.0	0		0		0		4	Tsang [89] literature review.
450.		C_rad/H2/Cs		C_rad/H2/Cs		300-1200	1.15E+13	0		0		0		*2.0	0		0		0		4	Baulch et al. [95] literature review.
451.		C_rad/H2/Cs		C_rad/H/NonDeC	300-2500	1.15E+14	-0.35	0		0		*2.0	0		0		0		4	Tsang [91] literature review.
452.		C_rad/H2/Cs		C_rad/Cs3		300-2500	6.91E+14	-0.75	0		0		*2.0	0		0		0		4	Tsang [92] literature review.
453.		C_rad/H2/Cs		CO_pri_rad		300-2500	1.81E+13	0		0		0		*3.0	0		0		0		4	Tsang [89] literature review.
454.		C_rad/H2/Cs		CO_rad/NonDe	300-2500	3.12E+14	-0.50	0		0		*3.0	0		0		0		4	Tsang [89] literature review.
455.		C_rad/H2/Cs		O_pri_rad		200-400		7.7E+13	0		0		0		1E+13	0		0		0		4	Fagerstrom et al. [180]
456.		C_rad/H/NonDeC	C_rad/H/NonDeC	300-2500	3.25E+14	-0.70	0		0		*2.0	0		0		0		4	Tsang [91] literature review.
457.		C_rad/H/NonDeC	C_rad/Cs3		300-2500	4.12E+15	-1.10	0		0		*1.5	0		0		0		4	Tsang [92] literature review.
458.		C_rad/H/NonDeC	CO_rad/NonDe	300-2500	6.64E+13	-0.35	0		0		*2.0	0		0		0		4	Tsang [91] literature review.
459.		C_rad/H/NonDeC	O_rad/NonDe		300-2500	6.03E+12	0		0		0		*5.0	0		0		0		4	Tsang [91] literature review.
460.		C_rad/Cs3		C_rad/Cs3		300-2500	1.24E+16	-1.50	0		0		*2.0	0		0		0		4	Tsang [92] literature review.
461.		C_rad/Cs3		CO_pri_rad		300-2500	1.21E+13	0		0		0		*5.0	0		0		0		4	Tsang [92] literature review.
462.		C_rad/Cs3		CO_rad/NonDe	300-2500	7.75E+14	-0.75	0		0		*2.0	0		0		0		4	Tsang [92] literature review.
463.		C_rad/Cs3		O_rad/NonDe		300-2500	9.04E+12	0		0		0		*3.0	0		0		0		4	Tsang [92] literature review.
464.		Cd_pri_rad		Cd_pri_rad		298			7.23E+13	0		0		0		1.2E+13	0		0		0		4	Fahr et al. [171]
465.		Cd_pri_rad		Ct_rad			700-1300	1.0E+14		0		0		0		0		0		0		0		3	Duran et al. [165]
466.		Cd_pri_rad		CO_pri_rad		300-2500	1.81E+13	0		0		0		*3.0	0		0		0		4	Tsang [89] literature review.
467.		Cb_rad			Cb_rad			1100-1400	5.7E+12		0		0		0		0		0		0		0		3	Heckmann et al. [124]
468.		Cb_rad			Cb_rad			300-500		1.39E+13	0		0		0.11	0.11E+13 	0		0		0.072	3	Park et al. [181]
469.		CO_pri_rad		CO_pri_rad		298			1.51E+13	0		0		0		6.02E+12	0		0		0		3	Stoeckel et al. [182]
470.		CO_pri_rad		CO_rad/NonDe	300-2500	1.81E+13	0		0		0		*3.0	0		0		0		4	Tsang [89] literature review.
471.		CO_rad/NonDe	CO_rad/NonDe	300-2500	1.21E+13	0		0		0		*2.0	0		0		0		4	Tsang [89] literature review.
472.		O_pri_rad		O_pri_rad		200-400		1.57E+13	0		0		0		6.02E+12	0.5		0		0		4	DeMore et al. [183] literature review.
473.		O_rad/NonDe		O_rad/NonDe		300-2500	1.81E+12	0		0		0		*5.0	0		0		0		4	Tsang [89] literature review.
474.		H_rad			Cs_rad			300-1500	5E+13		0		0		0		0		0		0		0		5	Curran's [8] estimation. 
475.		C_methyl		C_ter_rad		300-1500	1.63E+13	0		0		0.596	0		0		0		0		5	Curran's [8] estimation. 
476.		C_methyl		C_sec_rad		300-1500	6.80E+14	-0.68	0		0		0		0		0		0		5	Curran's [8] estimation. 
477.		C_pri_rad		C_sec_rad		300-1500	4.79E+14	-0.75	0		0		0		0		0		0		5	Curran's [8] estimation.
478.		C_pri_rad		C_ter_rad		300-1500	3.59E+14	-0.75	0		0		0		0		0		0		5	Curran's [8] estimation. 
479.		O_pri_rad		O_sec_rad		300-1500	2.0E+13		0		0		0		0		0		0		0		5	Curran's [159] estimation.
480.		O2_birad		H_rad			298-6000	4.395E+10	1.00	0	0.45	0		0	0	0	4	Duchovic et al. [142] RRK(M) extrapolation. Probably could do better.
481.		O2_birad		H_rad			300-1500	8.15E+12	0	0	0.76	0		0	0	0	3	Cobos, C.J and Troe, J. [106] Transition state theory.
482.		O2_birad		C_methyl		300-1500	2.26E+12	0	0	0	4.2E11	0	0	0	5	Curran et al. [8] From Lenhardt et al. [143]. (Measured at 300K) (n-butyl not methyl)
483.		O2_birad		C_pri_rad		300-1500	2.26E+12	0	0	0	4.2E11	0	0	0	5	Curran et al. [8] From Lenhardt et al. [143]. (Measured at 300K)
484.		O2_birad		C_sec_rad		300-1500	3.77E+12	0	0	0	1.0E12	0	0	0	5	Curran et al. [8]. (Estimated at 300K)
485.		O2_birad		C_ter_rad		300-1500	7.05E+12	0	0	0	1.17E12	0	0	0	5	Curran et al. [8] From Lenhardt et al. [143]. (Measured at 300K)
486.		O2_birad		Cd_pri_rad		300-1500	3.0E+12	0	0	0	0		0	0	0	4	Bozzelli et al. [144] RRKM extrapolation ( adjusted to match data).
//487.		O2_birad		Ct_rad			300-1500	3.0E+12	0	0	0	0		0	0	0	0	estimated to be the same as Cd_pri_rad + O2.
488.		O2_birad		Cb_rad			297-473		3.015E+12	0	0	0.32	*1.2		0	0	0.13	3	Yu, T. and Lin, M.C. [145]
489.		O2_birad		CO_pri_rad		300-2500	3.5E+12	0	0	0	0		0	0	0	4	Bozzelli et al. [144] RRKM extrapolation.
490.		O2_birad		CO_rad/NonDe	200-300		1.505E+12	0	0	0	*3.16		0	0	0	4	Atkinson et al [96] literature review.	
491.		Y_rad			H_rad			300-1500	1.000E+13	0	0	0	0	0	0	0	1	MRH estimate
492.		Y_rad			Y_rad			300-1500	1.000E+13	0	0	0	0	0	0	0	1	MRH estimate
491.		SsJ-Ss			C_methyl		300-1500	6.44E+09	1.19	0.00	0.51	0	0	0	0	5	A.G. Vandeputte
492.		SsJ-Cs			SsJ-Cs			300-1500	4.36E+10	1.30	0.00	-0.88	0	0	0	0	5	A.G. Vandeputte
493.		CsJ-SsHH		H_rad			300-1500	8.20E+11	0.68	0.00	0.07	0	0	0	0	5	A.G. Vandeputte
494.		SsJ-H			H_rad			300-1500	2.53E+13	0.56	0.00	-0.02	0	0	0	0	5	A.G. Vandeputte
495.		SsJ-Cs			C_rad/H2/Cs		300-1500	8.94E+7         1.54    0.00    -1.32	0	0	0	0	5	A.G. Vandeputte

495. 		H_rad		  	C_rad/H2/Cd		200-2000	2.92E+13	0.18	0.0 	0.124	0	0	0	0	3	Harding et al. (2007HAR/KLI3789-3801), value devided by 2 to account for two addition sites
496.		H_rad			C_rad/H/OneDeC		200-2000        2.92E+13        0.18    0.0     0.124   0       0       0       0       5       Estimated by 495
497.		H_rad                   C_rad/OneDe             200-2000        2.92E+13        0.18    0.0     0.124   0       0       0       0       5       Estimated by 495
498.            H_rad                   C_rad/TwoDe             200-2000        2.92E+13        0.18    0.0     0.124   0       0       0       0       5       Estimated by 495
499.		C_rad/H2/Cd 		C_rad/H2/Cd		300-2500	1.02E+13	0.00	0.0	-0.26   0	0	0	0	4	Tsang (1991) Chemical kinetic data base for combustion chemistry. Part V. Propene Literature review
500.		C_rad/H2/Cd		C_rad/H2/Cs		300-2500	2.05E+13	0.00	0.0	-0.13	0       0       0       0       4       Tsang (1991) Chemical kinetic data base for combustion chemistry. Part V. Propene Literature review
501.		C_rad/H2/Cd		C_methyl		300-2500	1.02E+14	-0.32	0.0	-0.13	0	0	0	0	4	Tsang (1991) Chemical kinetic data base for combustion chemistry. Part V. Propene Literature review
502.		C_rad/H2/Cd		C_rad/H/NonDeC		300-2500	1.15E+14	-0.35	0.0	-0.13	0       0       0       0       4       Tsang (1991) Chemical kinetic data base for combustion chemistry. Part V. Propene Literature review
503.		C_rad/H2/Cd		C_rad/Cs3		300-2500	7.24E+14	-0.75	0.0	-0.13	0	0	0	0	4	Tsang (1991) Chemical kinetic data base for combustion chemistry. Part V. Propene Literature review
504.		C_rad/H2/Cd		C_rad/H/CdCd		300-2500	1.02E+13        0.00    0.0     -0.26  	0       0       0       0       5       Better estimate then averaging out, Tsang (1991) Chemical kinetic data base for combustion chemistry. Part V. Propene Literature review

<<<<<<< HEAD
//3000	H_rad		SsJ-H	300-1500	5.77E+15	0	0	0.43	0	0	0	0	3	GA Jonas x 3 for spinorbit
=======
// A. G. Vandeputte
// Some estimated values for propyne recombination reactions
505. 		Cd_allenic		Cd_allenic		300-2200	4.29E9		0.8	0.0	-1.03	0	0	0	0	3	2007GEO/MIL4259-4268
506.		Cd_allenic		C_methyl		300-2500	5.00E+12	0.0     0.0     0.0     0       0       0       0       5       Estimated value, agrees with 1987WU/KER6291
507.		Cd_allenic		H_rad			300-2500	1.00E+13	0.0     0.0     0.0     0       0       0       0       5       Estimated value

3000	H_rad		SsJ-H	300-1500	5.77E+15	0	0	0.43	0	0	0	0	3	GA Jonas x 3 for spinorbit
>>>>>>> d2ee6cae
//3001	C_methyl	SsJ-H	300-1500	4.41E+14	0	0	0.29	0	0	0	0	3	GA Jonas x 3 for spinorbit
//3002	C_rad/H2/Cs	SsJ-H	300-1500	1.87E+14	0	0	1.14	0	0	0	0	3	GA Jonas x 3 for spinorbit
//3003	C_rad/H/NonDeC	SsJ-H	300-1500	3.75E+13	0	0	1.72	0	0	0	0	3	GA Jonas x 3 for spinorbit
//3004	C_rad/NonDeC	SsJ-H	300-1500	3.26E+13	0	0	1.59	0	0	0	0	3	GA Jonas x 3 for spinorbit
//3005	Cd_pri_rad		SsJ-H	300-1500	1.43E+14	0	0	1.31	0	0	0	0	3	GA Jonas x 3 for spinorbit
//3006	Cd_rad/NonDe		SsJ-H	300-1500	9.81E+13	0	0	1.40	0	0	0	0	3	GA Jonas x 3 for spinorbit
//3007	Cd_rad/Cd		SsJ-H	300-1500	9.84E+13	0	0	1.70	0	0	0	0	3	GA Jonas x 3 for spinorbit
//3009	C_rad/H2/Cd	SsJ-H	300-1500	1.71E+14	0	0	0.07	0	0	0	0	3	GA Jonas x 3 for spinorbit
//3010	C_rad/H/CdCs	SsJ-H	300-1500	4.67E+13	0	0	-0.55	0	0	0	0	3	GA Jonas x 3 for spinorbit
//3011	C_rad/H/CdCd	SsJ-H	300-1500	1.19E+14	0	0	0.36	0	0	0	0	3	GA Jonas x 3 for spinorbit
//3012	C_rad/H2/Ct	SsJ-H	300-1500	5.26E+14	0	0	0.21	0	0	0	0	3	GA Jonas x 3 for spinorbit
//3013	C_rad/H/CtCs	SsJ-H	300-1500	8.99E+13	0	0	0.45	0	0	0	0	3	GA Jonas x 3 for spinorbit
//3016	H_rad		SsJ-Cs	300-1500	9.42E+14	0	0	1.74	0	0	0	0	3	GA Jonas x 3 for spinorbit
//3017	C_methyl	SsJ-Cs	300-1500	7.21E+13	0	0	0.29	0	0	0	0	3	GA Jonas x 3 for spinorbit
//3018	C_rad/H2/Cs	SsJ-Cs	300-1500	3.05E+13	0	0	1.14	0	0	0	0	3	GA Jonas x 3 for spinorbit
//3019	C_rad/H/NonDeC	SsJ-Cs	300-1500	6.13E+12	0	0	1.72	0	0	0	0	3	GA Jonas x 3 for spinorbit
//3020	C_rad/NonDeC	SsJ-Cs	300-1500	5.33E+12	0	0	1.59	0	0	0	0	3	GA Jonas x 3 for spinorbit
//3021	Cd_pri_rad		SsJ-Cs	300-1500	2.33E+13	0	0	1.31	0	0	0	0	3	GA Jonas x 3 for spinorbit
//3022	Cd_rad/NonDe		SsJ-Cs	300-1500	1.60E+13	0	0	1.40	0	0	0	0	3	GA Jonas x 3 for spinorbit
//3023	Cd_rad/Cd		SsJ-Cs	300-1500	1.61E+13	0	0	1.70	0	0	0	0	3	GA Jonas x 3 for spinorbit
//3025	C_rad/H2/Cd	SsJ-Cs	300-1500	2.80E+13	0	0	0.07	0	0	0	0	3	GA Jonas x 3 for spinorbit
//3026	C_rad/H/CdCs	SsJ-Cs	300-1500	7.63E+12	0	0	-0.55	0	0	0	0	3	GA Jonas x 3 for spinorbit
//3027	C_rad/H/CdCd	SsJ-Cs	300-1500	1.94E+13	0	0	0.36	0	0	0	0	3	GA Jonas x 3 for spinorbit
//3028	C_rad/H2/Ct	SsJ-Cs	300-1500	8.59E+13	0	0	0.21	0	0	0	0	3	GA Jonas x 3 for spinorbit
//3029	C_rad/H/CtCs	SsJ-Cs	300-1500	1.47E+13	0	0	0.45	0	0	0	0	3	GA Jonas x 3 for spinorbit
<|MERGE_RESOLUTION|>--- conflicted
+++ resolved
@@ -95,9 +95,6 @@
 503.		C_rad/H2/Cd		C_rad/Cs3		300-2500	7.24E+14	-0.75	0.0	-0.13	0	0	0	0	4	Tsang (1991) Chemical kinetic data base for combustion chemistry. Part V. Propene Literature review
 504.		C_rad/H2/Cd		C_rad/H/CdCd		300-2500	1.02E+13        0.00    0.0     -0.26  	0       0       0       0       5       Better estimate then averaging out, Tsang (1991) Chemical kinetic data base for combustion chemistry. Part V. Propene Literature review
 
-<<<<<<< HEAD
-//3000	H_rad		SsJ-H	300-1500	5.77E+15	0	0	0.43	0	0	0	0	3	GA Jonas x 3 for spinorbit
-=======
 // A. G. Vandeputte
 // Some estimated values for propyne recombination reactions
 505. 		Cd_allenic		Cd_allenic		300-2200	4.29E9		0.8	0.0	-1.03	0	0	0	0	3	2007GEO/MIL4259-4268
@@ -105,7 +102,6 @@
 507.		Cd_allenic		H_rad			300-2500	1.00E+13	0.0     0.0     0.0     0       0       0       0       5       Estimated value
 
 3000	H_rad		SsJ-H	300-1500	5.77E+15	0	0	0.43	0	0	0	0	3	GA Jonas x 3 for spinorbit
->>>>>>> d2ee6cae
 //3001	C_methyl	SsJ-H	300-1500	4.41E+14	0	0	0.29	0	0	0	0	3	GA Jonas x 3 for spinorbit
 //3002	C_rad/H2/Cs	SsJ-H	300-1500	1.87E+14	0	0	1.14	0	0	0	0	3	GA Jonas x 3 for spinorbit
 //3003	C_rad/H/NonDeC	SsJ-H	300-1500	3.75E+13	0	0	1.72	0	0	0	0	3	GA Jonas x 3 for spinorbit
