////////////////////////////////////////////////////////////////////////////////
//
//	RMG - Reaction Mechanism Generator
//
//	Copyright (c) 2002-2009 Prof. William H. Green (whgreen@mit.edu) and the
//	RMG Team (rmg_dev@mit.edu)
//
//	Permission is hereby granted, free of charge, to any person obtaining a
//	copy of this software and associated documentation files (the "Software"),
//	to deal in the Software without restriction, including without limitation
//	the rights to use, copy, modify, merge, publish, distribute, sublicense,
//	and/or sell copies of the Software, and to permit persons to whom the
//	Software is furnished to do so, subject to the following conditions:
//
//	The above copyright notice and this permission notice shall be included in
//	all copies or substantial portions of the Software.
//
//	THE SOFTWARE IS PROVIDED "AS IS", WITHOUT WARRANTY OF ANY KIND, EXPRESS OR
//	IMPLIED, INCLUDING BUT NOT LIMITED TO THE WARRANTIES OF MERCHANTABILITY,
//	FITNESS FOR A PARTICULAR PURPOSE AND NONINFRINGEMENT. IN NO EVENT SHALL THE
//	AUTHORS OR COPYRIGHT HOLDERS BE LIABLE FOR ANY CLAIM, DAMAGES OR OTHER
//	LIABILITY, WHETHER IN AN ACTION OF CONTRACT, TORT OR OTHERWISE, ARISING
//	FROM, OUT OF OR IN CONNECTION WITH THE SOFTWARE OR THE USE OR OTHER
//	DEALINGS IN THE SOFTWARE.
//
////////////////////////////////////////////////////////////////////////////////
package jing.rxnSys;

import java.io.BufferedReader;
import java.io.File;
import java.io.FileReader;
import java.io.FileWriter;
import java.io.IOException;
import java.io.InputStream;
import java.io.InputStreamReader;
import java.util.HashMap;
import java.util.Iterator;
import java.util.LinkedHashMap;
import java.util.LinkedHashSet;
import java.util.LinkedList;
import java.util.ListIterator;
import jing.chem.Species;
import jing.chem.SpeciesDictionary;
import jing.param.Global;
import jing.param.ParameterInfor;
import jing.param.Pressure;
import jing.param.Temperature;
import jing.rxn.LindemannReaction;
import jing.rxn.NegativeRateException;
import jing.rxn.PDepNetwork;
import jing.rxn.PDepReaction;
import jing.rxn.Reaction;
import jing.rxn.TROEReaction;
import jing.rxn.TemplateReaction;
import jing.rxn.ThirdBodyReaction;
import java.io.BufferedWriter;

/**
 * Common base class for the DASSL and DASPK solvers, which share a lot of
 * code.
 */
public abstract class JDAS implements DAESolver {

    protected LinkedHashMap IDTranslator = new LinkedHashMap();		//## attribute IDTranslator
    protected double atol;		//## attribute atol
    protected int parameterInfor;//svp
    protected ParameterInfor[] parameterInforArray = null;		//## attribute parameterInfor
    protected double rtol;		//## attribute rtol
    protected InitialStatus initialStatus;//svp
    protected int nState = 3;
    protected int neq = 3;
    protected int nParameter = 0;
    protected double[] y;
    protected double[] yprime;
    protected int[] info = new int[30];
    protected LinkedList rList;
    protected LinkedList duplicates;
    protected LinkedList thirdBodyList;
    protected LinkedList troeList;
    protected LinkedList lindemannList;
    //protected StringBuilder outputString ;
    protected BufferedWriter bw;
    protected FileWriter fw;
    protected StringBuilder rString;
    protected StringBuilder tbrString;
    protected StringBuilder troeString;
    protected StringBuilder lindemannString;
    protected int index; //11/1/07 gmagoon: adding index to allow appropriate naming of RWORK, IWORK****may need to make similar modification for DASPK?
    protected ValidityTester validityTester; //5/5/08 gmagoon: adding validityTester and autoflag as attributes needed for "automatic" time stepping
    protected static boolean autoflag;
    protected double[] reactionFlux;
    protected double[] conversionSet;
    protected double endTime;
    protected StringBuilder thermoString = new StringBuilder();
    protected static HashMap edgeID;
    protected static HashMap edgeLeakID;
    protected double[] maxEdgeFluxRatio;
    protected boolean[] prunableSpecies;
    protected double termTol;
    protected double coreTol;
    protected static boolean nonnegative = false;
    protected boolean targetReached;

    protected JDAS() {
    }

    public JDAS(double p_rtol, double p_atol, int p_parameterInfor,
            InitialStatus p_initialStatus, int p_index, ValidityTester p_vt,
            boolean p_autoflag, Double p_termTol, Double p_coreTol) {

        rtol = p_rtol;
        atol = p_atol;
        index = p_index;
        validityTester = p_vt;
        autoflag = p_autoflag;
        if (p_termTol != null) {
            termTol = p_termTol;
        }
        if (p_coreTol != null) {
            coreTol = p_coreTol;
        }

        parameterInfor = p_parameterInfor;
        initialStatus = p_initialStatus;

    }

    public void addSA() {
        if (parameterInfor == 0) {
            parameterInfor = 1;
        }
    }

    public void addConversion(double[] p_conversions, int numConversion) {
        conversionSet = new double[numConversion];
        for (int i = 0; i < numConversion; i++) {
            conversionSet[i] = p_conversions[i];
        }
    }

    public double[] getConversion() {
        return conversionSet;
    }

    public StringBuilder generatePDepODEReactionList(ReactionModel p_reactionModel,
            SystemSnapshot p_beginStatus, Temperature p_temperature, Pressure p_pressure) {

        StringBuilder rString = new StringBuilder();
        StringBuilder arrayString = new StringBuilder();
        StringBuilder rateString = new StringBuilder();
        CoreEdgeReactionModel cerm = (CoreEdgeReactionModel) p_reactionModel;

        rList = new LinkedList();
        duplicates = new LinkedList();
        LinkedList nonPDepList = new LinkedList();
        LinkedList pDepList = new LinkedList();

        generatePDepReactionList(p_reactionModel, p_beginStatus, p_temperature, p_pressure, nonPDepList, pDepList);

        int size = nonPDepList.size() + pDepList.size() + duplicates.size();

        for (Iterator iter = nonPDepList.iterator(); iter.hasNext();) {
            Reaction r = (Reaction) iter.next();

            if (!(r instanceof ThirdBodyReaction) && !(r instanceof TROEReaction) && !(r instanceof LindemannReaction)) {
                rList.add(r);
                ODEReaction or = transferReaction(r, p_beginStatus, p_temperature, p_pressure);
                arrayString.append(or.rNum + " " + or.pNum + " ");
                for (int i = 0; i < 3; i++) {
                    if (i < or.rNum) {
                        arrayString.append(or.rID[i] + " ");
                    } else {
                        arrayString.append(0 + " ");
                    }
                }
                for (int i = 0; i < 3; i++) {
                    if (i < or.pNum) {
                        arrayString.append(or.pID[i] + " ");
                    } else {
                        arrayString.append(0 + " ");
                    }
                }
                // Original DASSL has these lines uncommented, while DASPK is as given (should they be different?)
                if (r.hasReverseReaction()) {
                    arrayString.append(1 + " ");
                } else {
                    arrayString.append(0 + " ");
                }
                rateString.append(or.rate + " " + or.A + " " + or.n + " " + or.E + " " + r.calculateKeq(p_temperature) + " ");

            }

        }

        for (Iterator iter = pDepList.iterator(); iter.hasNext();) {
            Reaction r = (Reaction) iter.next();

            if (r instanceof PDepReaction) {

                rList.add(r);

                ODEReaction or = transferReaction(r, p_beginStatus, p_temperature, p_pressure);
                arrayString.append(or.rNum + " " + or.pNum + " ");
                for (int i = 0; i < 3; i++) {
                    if (i < or.rNum) {
                        arrayString.append(or.rID[i] + " ");
                    } else {
                        arrayString.append(0 + " ");
                    }
                }
                for (int i = 0; i < 3; i++) {
                    if (i < or.pNum) {
                        arrayString.append(or.pID[i] + " ");
                    } else {
                        arrayString.append(0 + " ");
                    }
                }

                arrayString.append(1 + " ");

                rateString.append(or.rate + " " + or.A + " " + or.n + " " + or.E + " " + r.calculateKeq(p_temperature) + " ");
            }
        }

        for (Iterator iter = duplicates.iterator(); iter.hasNext();) {
            Reaction r = (Reaction) iter.next();

            //if (!(r instanceof ThirdBodyReaction) && !(r instanceof TROEReaction) && !(r instanceof LindemannReaction)){
            if (r instanceof PDepReaction) {
                rList.add(r);
                ODEReaction or = transferReaction(r, p_beginStatus, p_temperature, p_pressure);
                arrayString.append(or.rNum + " " + or.pNum + " ");
                for (int i = 0; i < 3; i++) {
                    if (i < or.rNum) {
                        arrayString.append(or.rID[i] + " ");
                    } else {
                        arrayString.append(0 + " ");
                    }
                }
                for (int i = 0; i < 3; i++) {
                    if (i < or.pNum) {
                        arrayString.append(or.pID[i] + " ");
                    } else {
                        arrayString.append(0 + " ");
                    }
                }
                //if (r.hasReverseReaction())
                arrayString.append(1 + " ");
                //else
                //arrayString.append(0 + " ");
                rateString.append(or.rate + " " + or.A + " " + or.n + " " + or.E + " " + r.calculateKeq(p_temperature) + " ");

            }

        }

        rString.append(arrayString.toString() + "\n" + rateString.toString());
        return rString;
    }

    public void generatePDepReactionList(ReactionModel p_reactionModel,
            SystemSnapshot p_beginStatus, Temperature p_temperature, Pressure p_pressure,
            LinkedList nonPDepList, LinkedList pDepList) {

        CoreEdgeReactionModel cerm = (CoreEdgeReactionModel) p_reactionModel;

        for (Iterator iter = PDepNetwork.getCoreReactions(cerm).iterator(); iter.hasNext();) {
            PDepReaction rxn = (PDepReaction) iter.next();
            if (cerm.categorizeReaction(rxn) != 1) {
                continue;
            }
            //check if this reaction is not already in the list and also check if this reaction has a reverse reaction
            // which is already present in the list.
            if (rxn.getReverseReaction() == null) {
                rxn.generateReverseReaction();
            }

            if (!rxn.reactantEqualsProduct() && !troeList.contains(rxn) && !troeList.contains(rxn.getReverseReaction()) && !thirdBodyList.contains(rxn) && !thirdBodyList.contains(rxn.getReverseReaction()) && !lindemannList.contains(rxn) && !lindemannList.contains(rxn.getReverseReaction())) {
                if (!pDepList.contains(rxn) && !pDepList.contains(rxn.getReverseReaction())) {
                    pDepList.add(rxn);
                } else if (pDepList.contains(rxn) && !pDepList.contains(rxn.getReverseReaction())) {
                    continue;
                } else if (!pDepList.contains(rxn) && pDepList.contains(rxn.getReverseReaction())) {
                    Temperature T = new Temperature(298, "K");
                    if (rxn.calculateKeq(T) > 0.999) {
                        pDepList.remove(rxn.getReverseReaction());
                        pDepList.add(rxn);
                    }
                }

            }
        }

        for (Iterator iter = p_reactionModel.getReactionSet().iterator(); iter.hasNext();) {
            Reaction r = (Reaction) iter.next();
            if (r.isForward() && !(r instanceof ThirdBodyReaction) && !(r instanceof TROEReaction) && !(r instanceof LindemannReaction)) {
                nonPDepList.add(r);
            }
        }

        duplicates.clear();

    }

    protected LinkedHashMap generateSpeciesStatus(ReactionModel p_reactionModel,
            double[] p_y, double[] p_yprime, int p_paraNum) {

        int neq = p_reactionModel.getSpeciesNumber() * (p_paraNum + 1);
        if (p_y.length != neq) {
            throw new DynamicSimulatorException();
        }
        if (p_yprime.length != neq) {
            throw new DynamicSimulatorException();
        }

        LinkedHashMap speStatus = new LinkedHashMap();
        System.out.println("Sp.#\tName         \tConcentration \tFlux");

        for (Iterator iter = p_reactionModel.getSpecies(); iter.hasNext();) {
            Species spe = (Species) iter.next();
            int id = getRealID(spe);
            if (id > p_y.length) {
                throw new UnknownReactedSpeciesException(spe.getName());
            }
            double conc = p_y[id - 1];
            double flux = p_yprime[id - 1];
            System.out.println(String.format("%1$4d\t%2$-13s\t%3$ 6E \t%4$ 6E", spe.getID(), spe.getName(), conc, flux));

            if (conc < 0) {
                double aTol = ReactionModelGenerator.getAtol();
                //if (Math.abs(conc) < aTol) conc = 0;
                //else throw new NegativeConcentrationException("Species " + spe.getName() + " has negative conc: " + String.valueOf(conc));
                if (conc < -100.0 * aTol) {
                    throw new NegativeConcentrationException("Species " + spe.getName() + " has negative concentration: " + String.valueOf(conc));
                }
            }
            SpeciesStatus ss = new SpeciesStatus(spe, 1, conc, flux);
            speStatus.put(spe, ss);
        }

        return speStatus;
    }

    public StringBuilder generateThirdBodyReactionList(ReactionModel p_reactionModel,
            SystemSnapshot p_beginStatus, Temperature p_temperature, Pressure p_pressure) {

        int size = p_reactionModel.getReactionSet().size();
        StringBuilder arrayString = new StringBuilder();
        StringBuilder rateString = new StringBuilder();
        StringBuilder tbrString = new StringBuilder();
        Iterator iter = p_reactionModel.getReactionSet().iterator();
        thirdBodyList = new LinkedList();

        while (iter.hasNext()) {
            Reaction r = (Reaction) iter.next();
            if ((r.isForward()) && (r instanceof ThirdBodyReaction) && !(r instanceof TROEReaction) && !(r instanceof LindemannReaction)) {

                ThirdBodyODEReaction or = (ThirdBodyODEReaction) transferReaction(r, p_beginStatus, p_temperature, p_pressure);
                thirdBodyList.add((ThirdBodyReaction) r);

                arrayString.append(or.rNum + " " + or.pNum + " ");
                for (int i = 0; i < 3; i++) {
                    if (i < or.rNum) {
                        arrayString.append(or.rID[i] + " ");
                    } else {
                        arrayString.append(0 + " ");
                    }
                }
                for (int i = 0; i < 3; i++) {
                    if (i < or.pNum) {
                        arrayString.append(or.pID[i] + " ");
                    } else {
                        arrayString.append(0 + " ");
                    }
                }
                if (r.hasReverseReaction()) {
                    arrayString.append(1 + " ");
                } else {
                    arrayString.append(0 + " ");
                }
                arrayString.append(or.numCollider + " ");
                for (int i = 0; i < 10; i++) {
                    if (i < or.numCollider) {
                        arrayString.append(or.colliders[i] + " ");
                    } else {
                        arrayString.append(0 + " ");
                    }
                }
                rateString.append(or.rate + " " + or.A + " " + or.n + " " + or.E + " " + r.calculateKeq(p_temperature) + " " + or.inertColliderEfficiency + " ");
                for (int i = 0; i < 10; i++) {
                    if (i < or.numCollider) {
                        rateString.append(or.efficiency[i] + " ");
                    } else {
                        rateString.append(0 + " ");
                    }
                }


            }
        }

        tbrString.append(arrayString.toString() + "\n" + rateString.toString());
        return tbrString;
    }

    protected StringBuilder generateTROEReactionList(ReactionModel p_reactionModel,
            SystemSnapshot p_beginStatus, Temperature p_temperature, Pressure p_pressure) {

        int size = p_reactionModel.getReactionSet().size();
        StringBuilder arrayString = new StringBuilder();
        StringBuilder rateString = new StringBuilder();
        StringBuilder troeString = new StringBuilder();
        Iterator iter = p_reactionModel.getReactionSet().iterator();
        troeList = new LinkedList();

        while (iter.hasNext()) {
            Reaction r = (Reaction) iter.next();

            if (r.isForward() && r instanceof TROEReaction) {
                TROEODEReaction or = (TROEODEReaction) transferReaction(r, p_beginStatus, p_temperature, p_pressure);
                troeList.add((TROEReaction) r);
                arrayString.append(or.rNum + " " + or.pNum + " ");
                for (int i = 0; i < 3; i++) {
                    if (i < or.rNum) {
                        arrayString.append(or.rID[i] + " ");
                    } else {
                        arrayString.append(0 + " ");
                    }
                }
                for (int i = 0; i < 3; i++) {
                    if (i < or.pNum) {
                        arrayString.append(or.pID[i] + " ");
                    } else {
                        arrayString.append(0 + " ");
                    }
                }

                if (r.hasReverseReaction()) {
                    arrayString.append(1 + " ");
                } else {
                    arrayString.append(0 + " ");
                }

                arrayString.append(or.numCollider + " ");
                for (int i = 0; i < 10; i++) {
                    if (i < or.numCollider) {
                        arrayString.append(or.colliders[i] + " ");
                    } else {
                        arrayString.append(0 + " ");
                    }
                }
                if (or.troe7) {
                    arrayString.append(0 + " ");
                } else {
                    arrayString.append(1 + " ");
                }
                rateString.append(or.highRate + " " + or.A + " " + or.n + " " + or.E + " " + r.calculateKeq(p_temperature) + " " + or.inertColliderEfficiency + " ");
                for (int i = 0; i < 10; i++) {
                    if (i < or.numCollider) {
                        rateString.append(or.efficiency[i] + " ");
                    } else {
                        rateString.append(0 + " ");
                    }
                }
                rateString.append(or.a + " " + or.Tstar + " " + or.T2star + " " + or.T3star + " " + or.lowRate + " ");
            }
        }
        troeString.append(arrayString.toString() + "\n" + rateString.toString());
        return troeString;

    }

    protected StringBuilder generateLindemannReactionList(ReactionModel p_reactionModel,
            SystemSnapshot p_beginStatus, Temperature p_temperature, Pressure p_pressure) {

        int size = p_reactionModel.getReactionSet().size();
        StringBuilder arrayString = new StringBuilder();
        StringBuilder rateString = new StringBuilder();
        StringBuilder lindemannString = new StringBuilder();
        Iterator iter = p_reactionModel.getReactionSet().iterator();
        lindemannList = new LinkedList();

        while (iter.hasNext()) {
            Reaction r = (Reaction) iter.next();

            if (r.isForward() && r instanceof LindemannReaction) {
                LindemannODEReaction or = (LindemannODEReaction) transferReaction(r, p_beginStatus, p_temperature, p_pressure);
                lindemannList.add((LindemannReaction) r);
                arrayString.append(or.rNum + " " + or.pNum + " ");
                for (int i = 0; i < 3; i++) {
                    if (i < or.rNum) {
                        arrayString.append(or.rID[i] + " ");
                    } else {
                        arrayString.append(0 + " ");
                    }
                }
                for (int i = 0; i < 3; i++) {
                    if (i < or.pNum) {
                        arrayString.append(or.pID[i] + " ");
                    } else {
                        arrayString.append(0 + " ");
                    }
                }

                if (r.hasReverseReaction()) {
                    arrayString.append(1 + " ");
                } else {
                    arrayString.append(0 + " ");
                }

                arrayString.append(or.numCollider + " ");
                for (int i = 0; i < 10; i++) {
                    if (i < or.numCollider) {
                        arrayString.append(or.colliders[i] + " ");
                    } else {
                        arrayString.append(0 + " ");
                    }
                }

                rateString.append(or.highRate + " " + or.A + " " + or.n + " " + or.E + " " + r.calculateKeq(p_temperature) + " " + or.inertColliderEfficiency + " ");
                for (int i = 0; i < 10; i++) {
                    if (i < or.numCollider) {
                        rateString.append(or.efficiency[i] + " ");
                    } else {
                        rateString.append(0 + " ");
                    }
                }
                rateString.append(or.lowRate + " ");
            }
        }
        lindemannString.append(arrayString.toString() + "\n" + rateString.toString());
        return lindemannString;

    }

    public int getRealID(Species p_species) {
        Integer id = (Integer) IDTranslator.get(p_species);
        if (id == null) {
            id = new Integer(IDTranslator.size() + 1);
            IDTranslator.put(p_species, id);
            thermoString.append(p_species.calculateG(initialStatus.getTemperature()) + " ");//10/26/07 gmagoon: changed to avoid use of Global.temperature;****ideally, current temperature would be used, but initial temperature is simplest to pass in current implementation
        }
        return id.intValue();
    }

    public boolean IDTranslatorContainsQ(Species p_species) {
        Integer id = (Integer) IDTranslator.get(p_species);
        if (id == null) {
            return false;
        } else {
            return true;
        }
    }

    protected void initializeWorkSpace() {
        for (int i = 0; i < 30; i++) {
            info[i] = 0;
        }
        info[2] = 1; //print out the time steps
        if (nonnegative) {
            info[9] = 1; // don't allow negative values
        }
    }

    protected void initializeConcentrations(SystemSnapshot p_beginStatus,
            ReactionModel p_reactionModel, ReactionTime p_beginTime,
            ReactionTime p_endTime, LinkedList initialSpecies) {
        y = new double[neq];
        yprime = new double[neq];
        for (Iterator iter = p_beginStatus.getSpeciesStatus(); iter.hasNext();) {
            SpeciesStatus ss = (SpeciesStatus) iter.next();
            double conc = ss.getConcentration();
            double flux = ss.getFlux();
            if (ss.isReactedSpecies()) {

                Species spe = ss.getSpecies();
                int id = getRealID(spe);
                //System.out.println(String.valueOf(spe.getID()) + '\t' + spe.getName() + '\t' + String.valueOf(conc) + '\t' + String.valueOf(flux));

                y[id - 1] = conc;
                yprime[id - 1] = flux;
            }
        }
    }

    public ODEReaction transferReaction(Reaction p_reaction, SystemSnapshot p_beginStatus,
            Temperature p_temperature, Pressure p_pressure) {

        //System.out.println(p_reaction.getStructure().toString()+"\t"+p_reaction.calculateTotalRate(Global.temperature));
        double startTime = System.currentTimeMillis();
        double dT = 1;
        Temperature Tup = new Temperature(p_temperature.getStandard() + dT, Temperature.getStandardUnit());
        Temperature Tlow = new Temperature(p_temperature.getStandard() - dT, Temperature.getStandardUnit());

        int rnum = p_reaction.getReactantNumber();
        int pnum = p_reaction.getProductNumber();

        int[] rid = new int[rnum];
        int index = 0;
        for (Iterator r_iter = p_reaction.getReactants(); r_iter.hasNext();) {
            Species s = (Species) r_iter.next();
            rid[index] = getRealID(s);
            index++;
        }

        int[] pid = new int[pnum];
        index = 0;
        for (Iterator p_iter = p_reaction.getProducts(); p_iter.hasNext();) {
            Species s = (Species) p_iter.next();
            pid[index] = getRealID(s);
            index++;
        }

        //Global.transferReaction = Global.transferReaction + (System.currentTimeMillis() - startTime)/1000/60;
        //ODEReaction or;
        if (p_reaction instanceof PDepReaction) {
            double rate = ((PDepReaction) p_reaction).calculateRate(p_temperature, p_pressure);
            if (String.valueOf(rate).equals("NaN")) {
                System.err.println(p_reaction.toChemkinString(p_temperature) + "Has bad rate probably due to Ea<DH");
                rate = 0;
            }
            ODEReaction or = new ODEReaction(rnum, pnum, rid, pid, rate);
            //Global.transferReaction = Global.transferReaction + (System.currentTimeMillis() - startTime)/1000/60;
            return or;
        } else {
            double rate = 0;
            if (p_reaction instanceof TemplateReaction) {
                //startTime = System.currentTimeMillis();
                //rate = ((TemplateReaction)p_reaction).getRateConstant();

                rate = ((TemplateReaction) p_reaction).calculateTotalRate(p_beginStatus.temperature);
                ODEReaction or = new ODEReaction(rnum, pnum, rid, pid, rate);
                //Global.transferReaction = Global.transferReaction + (System.currentTimeMillis() - startTime)/1000/60;

                return or;
            } else if (p_reaction instanceof TROEReaction) {//svp
                startTime = System.currentTimeMillis();
                HashMap weightMap = ((ThirdBodyReaction) p_reaction).getWeightMap();
                int weightMapSize = weightMap.size();
                int[] colliders = new int[weightMapSize];
                double[] efficiency = new double[weightMapSize];
                Iterator colliderIter = weightMap.keySet().iterator();
                int numCollider = 0;
                for (int i = 0; i < weightMapSize; i++) {
                    String name = (String) colliderIter.next();
                    Species spe = SpeciesDictionary.getInstance().getSpeciesFromName(name);
                    if (spe != null && IDTranslatorContainsQ(spe)) {//gmagoon 02/17/10: added check to make sure the collider is in the IDTranslator as well (i.e. it is in the core); without this check, edge species can pass this test, causing them to be added to the IDTranslator when getRealID is called below; 02/18/10 UPDATE: IDTranslator will not contain inert species like Ar, N2 (in any case, they are not tracked explicitly in the ODESolver); BUT, even in original case (before yesterday's change), they would not be found in SpeciesDictionary either ; Bottom line: collider parameters for Ar/N2 will never be used, and as far as I can tell, never have been
                        colliders[numCollider] = getRealID(spe);
                        efficiency[numCollider] = ((Double) weightMap.get(name)).doubleValue();
                        numCollider++;
                    }

                }
                Global.transferReaction = Global.transferReaction + (System.currentTimeMillis() - startTime) / 1000 / 60;
                double T2star, T3star, Tstar, a;
                T2star = ((TROEReaction) p_reaction).getT2star();
                T3star = ((TROEReaction) p_reaction).getT3star();
                Tstar = ((TROEReaction) p_reaction).getTstar();
                a = ((TROEReaction) p_reaction).getA();
                int direction = p_reaction.getDirection();
                double Keq = p_reaction.calculateKeq(p_temperature);
                double lowRate = ((TROEReaction) p_reaction).getLow().calculateRate(p_temperature, -1);
                double highRate = 0.0;
                for (int numKinetics = 0; numKinetics < ((TROEReaction) p_reaction).getKinetics().length; ++numKinetics) {
                    highRate += ((TROEReaction) p_reaction).getKinetics()[numKinetics].calculateRate(p_temperature, -1);
                }
                double inertColliderEfficiency = ((ThirdBodyReaction) p_reaction).calculateThirdBodyCoefficientForInerts(p_beginStatus);
                boolean troe7 = ((TROEReaction) p_reaction).getTroe7();
                TROEODEReaction or = new TROEODEReaction(rnum, pnum, rid, pid, direction, Keq, colliders, efficiency, numCollider, inertColliderEfficiency, T2star, T3star, Tstar, a, highRate, lowRate, troe7);
                return or;
            } else if (p_reaction instanceof LindemannReaction) {
                HashMap weightMap = ((ThirdBodyReaction) p_reaction).getWeightMap();
                int weightMapSize = weightMap.size();
                int[] colliders = new int[weightMapSize];
                double[] efficiency = new double[weightMapSize];
                Iterator colliderIter = weightMap.keySet().iterator();
                int numCollider = 0;
                for (int i = 0; i < weightMapSize; i++) {
                    String name = (String) colliderIter.next();
                    Species spe = SpeciesDictionary.getInstance().getSpeciesFromName(name);
                    if (spe != null && IDTranslatorContainsQ(spe)) {//gmagoon 2/17/10: added check to make sure the collider is in the ID translator as well (i.e. it is in the core); without this check, edge species can pass this test, causing them to be added to the IDTranslator when getRealID is called below; 02/18/10 UPDATE: IDTranslator will not contain inert species like Ar, N2 (in any case, they are not tracked explicitly in the ODESolver); BUT, even in original case (before yesterday's change), they would not be found in SpeciesDictionary either ; Bottom line: collider parameters for Ar/N2 will never be used, and as far as I can tell, never have been
                        colliders[numCollider] = getRealID(spe);
                        efficiency[numCollider] = ((Double) weightMap.get(name)).doubleValue();
                        numCollider++;
                    }

                }
                int direction = p_reaction.getDirection();
                double Keq = p_reaction.calculateKeq(p_temperature);
                double lowRate = ((LindemannReaction) p_reaction).getLow().calculateRate(p_temperature, -1);
                double highRate = 0.0;
                for (int numKinetics = 0; numKinetics < ((LindemannReaction) p_reaction).getKinetics().length; ++numKinetics) {
                    highRate += ((LindemannReaction) p_reaction).getKinetics()[0].calculateRate(p_temperature, -1);
                }
                double inertColliderEfficiency = ((ThirdBodyReaction) p_reaction).calculateThirdBodyCoefficientForInerts(p_beginStatus);
                LindemannODEReaction or = new LindemannODEReaction(rnum, pnum, rid, pid, direction, Keq, colliders, efficiency, numCollider, inertColliderEfficiency, highRate, lowRate);
                return or;
            } else if (p_reaction instanceof ThirdBodyReaction) {//svp
                startTime = System.currentTimeMillis();
                HashMap weightMap = ((ThirdBodyReaction) p_reaction).getWeightMap();
                int weightMapSize = weightMap.size();
                int[] colliders = new int[weightMapSize];
                double[] efficiency = new double[weightMapSize];
                Iterator colliderIter = weightMap.keySet().iterator();
                int numCollider = 0;
                for (int i = 0; i < weightMapSize; i++) {
                    String name = (String) colliderIter.next();
                    Species spe = SpeciesDictionary.getInstance().getSpeciesFromName(name);
                    if (spe != null && IDTranslatorContainsQ(spe)) {//gmagoon 2/17/10: added check to make sure the collider is in the ID translator as well (i.e. it is in the core); without this check, edge species can pass this test, causing them to be added to the IDTranslator when getRealID is called below; 02/18/10 UPDATE: IDTranslator will not contain inert species like Ar, N2 (in any case, they are not tracked explicitly in the ODESolver); BUT, even in original case (before yesterday's change), they would not be found in SpeciesDictionary either ; Bottom line: collider parameters for Ar/N2 will never be used, and as far as I can tell, never have been
                        colliders[numCollider] = getRealID(spe);
                        efficiency[numCollider] = ((Double) weightMap.get(name)).doubleValue();
                        numCollider++;
                    }

                }
                Global.transferReaction = Global.transferReaction + (System.currentTimeMillis() - startTime) / 1000 / 60;

                rate = p_reaction.calculateTotalRate(p_beginStatus.temperature);

                double inertColliderEfficiency = ((ThirdBodyReaction) p_reaction).calculateThirdBodyCoefficientForInerts(p_beginStatus);
                //rate = p_reaction.getRateConstant();
                ThirdBodyODEReaction or = new ThirdBodyODEReaction(rnum, pnum, rid, pid, rate, colliders, efficiency, numCollider, inertColliderEfficiency);
                return or;
            } else {
                rate = p_reaction.calculateTotalRate(p_beginStatus.temperature);
                //startTime = System.currentTimeMillis();
                //rate = p_reaction.getRateConstant();
                ODEReaction or = new ODEReaction(rnum, pnum, rid, pid, rate);
                //Global.transferReaction = Global.transferReaction + (System.currentTimeMillis() - startTime)/1000/60;

                return or;
            }


        }

    }

    public double getAtol() {
        return atol;
    }

    public int getReactionSize() {
        return rList.size() + troeList.size() + thirdBodyList.size() + lindemannList.size();
    }

    public int getMaxSpeciesNumber() {
        return IDTranslator.size() - 1;
    }

    public double getRtol() {
        return rtol;
    }

    public String getEdgeReactionString(CoreEdgeReactionModel model, HashMap IDmap,
            Reaction r, Temperature temperature, Pressure pressure, int offset) {

        int edgeSpeciesCounter = IDmap.size() + offset;

        // Find the rate coefficient
        double k;
        if (r instanceof TemplateReaction) {
            k = ((TemplateReaction) r).getRateConstant(temperature, pressure);
        } else if (r instanceof PDepReaction) {
            k = ((PDepReaction) r).calculateRate(temperature, pressure);
        } else {
            k = r.getRateConstant(temperature);
        }

        if (k > 0) {
            int reacCount = 0;
            int prodCount = 0;
            int[] tempReacArray = {0, 0, 0};
            int[] tempProdArray = {0, 0, 0};
            //iterate over the reactants, counting and storing IDs in tempReacArray, up to a maximum of 3 reactants
            for (Iterator rIter = r.getReactants(); rIter.hasNext();) {
                reacCount++;
                Species spe = (Species) rIter.next();
                tempReacArray[reacCount - 1] = getRealID(spe);
            }
            //iterate over the products, selecting products which are not already in the core, counting and storing ID's (created sequentially in a HashMap, similar to getRealID) in tempProdArray, up to a maximum of 3
            for (Iterator pIter = r.getProducts(); pIter.hasNext();) {
                Species spe = (Species) pIter.next();
                if (model.containsAsUnreactedSpecies(spe)) {
                    prodCount++;
                    Integer id = (Integer) IDmap.get(spe);
                    if (id == null) {
                        edgeSpeciesCounter++;
                        id = new Integer(edgeSpeciesCounter);
                        IDmap.put(spe, id);
                    }
                    tempProdArray[prodCount - 1] = id;
                }
            }
            //update the output string with info for one reaction
            String str = reacCount + " " + prodCount + " " + tempReacArray[0] + " " + tempReacArray[1] + " " + tempReacArray[2] + " " + tempProdArray[0] + " " + tempProdArray[1] + " " + tempProdArray[2] + " " + k;
            return str;
        } else {
            throw new NegativeRateException(r.toChemkinString(temperature) + ": " + String.valueOf(k));
        }
    }

    public void getAutoEdgeReactionInfo(CoreEdgeReactionModel model, Temperature p_temperature,
            Pressure p_pressure) {
        //updated 10/22/09 by gmagoon to use BufferedReader; this isn't exactly the most elegant solution (as I have effectively copied code and made this loop through twice in order to correctly count the number of edge species and reactions), but it should save on memory

        //IMPORTANT: this code should pass the information needed to perform the same checks as done by the validity testing in the Java code
        //much of code below is taken or based off of code from appendUnreactedSpeciesStatus in ReactionSystem.java
        //StringBuilder edgeReacInfoString = new StringBuilder();
        int edgeReactionCounter = 0;
        int edgeSpeciesCounter = 0;

        // First use reactions in unreacted reaction set, which is valid for both RateBasedRME and RateBasedPDepRME
        edgeID = new HashMap();
        edgeLeakID = new HashMap();
        LinkedHashSet ur = model.getUnreactedReactionSet();
        for (Iterator iur = ur.iterator(); iur.hasNext();) {
            Reaction r = (Reaction) iur.next();
            if (((CoreEdgeReactionModel) model).reactantsInCoreQ(r.getStructure())) {
                edgeReactionCounter++;
                String str = getEdgeReactionString(model, edgeID, r, p_temperature, p_pressure, 0);//this line is needed even when not writing to file because it will update edgeID
//			    edgeReacInfoString.append("\n" + str);
            }
        }
        edgeSpeciesCounter = edgeID.size();//update edge species counter (this will be important for the case of non-P-dep operation)
        // For the case where validityTester is RateBasedPDepVT (assumed to also be directly associated with use of RateBasedPDepRME), consider two additional types of reactions
        if (validityTester instanceof RateBasedPDepVT) {
            //first consider NetReactions (formerly known as PDepNetReactionList)
            for (Iterator iter0 = PDepNetwork.getNetworks().iterator(); iter0.hasNext();) {
                PDepNetwork pdn = (PDepNetwork) iter0.next();
                for (ListIterator iter = pdn.getNetReactions().listIterator(); iter.hasNext();) {
                    PDepReaction rxn = (PDepReaction) iter.next();
                    //  boolean allCoreReac=true; //flag to check whether all the reactants are in the core;
                    boolean forwardFlag = true;//flag to track whether the direction that goes to (as products) at least one edge species is forward or reverse (presumably from all core species)
                    boolean edgeReaction = false;//flag to track whether this is an edge reaction
                    //first determine the direction that gives unreacted products; this will set the forward flag
                    for (int j = 0; j < rxn.getReactantNumber(); j++) {
                        Species species = (Species) rxn.getReactantList().get(j);
                        if (model.containsAsUnreactedSpecies(species)) {
                            forwardFlag = false; //use the reverse reaction
                            edgeReaction = true;
                        }
                    }
                    for (int j = 0; j < rxn.getProductNumber(); j++) {
                        Species species = (Species) rxn.getProductList().get(j);
                        if (model.containsAsUnreactedSpecies(species)) {
                            forwardFlag = true; //use the forward reaction
                            edgeReaction = true;
                        }
                    }
                    //check whether all reactants are in the core; if not, it is not a true edge reaction (alternatively, we could use an allCoreReac flag like elsewhere)
                    if (edgeReaction) {
                        if (forwardFlag) {
                            for (int j = 0; j < rxn.getReactantNumber(); j++) {
                                Species species = (Species) rxn.getReactantList().get(j);
                                if (!model.containsAsReactedSpecies(species)) {
                                    edgeReaction = false;
                                }
                            }
                        } else {
                            for (int j = 0; j < rxn.getProductNumber(); j++) {
                                Species species = (Species) rxn.getProductList().get(j);
                                if (!model.containsAsReactedSpecies(species)) {
                                    edgeReaction = false;
                                }
<<<<<<< HEAD
                            }
                        }
                    }
                    //write the string for the reaction with an edge product (it has been assumed above that only one side will have an edge species (although both sides of the reaction could have a core species))
                    if (edgeReaction) {
                        if (forwardFlag) {
                            edgeReactionCounter++;
                            String str = getEdgeReactionString(model, edgeID, rxn, p_temperature, p_pressure, 0);//use the forward reaction
                            //                                               edgeReacInfoString.append("\n" + str);
                        } else {
                            PDepReaction rxn_r = (PDepReaction) rxn.getReverseReaction();
                            if (rxn_r != null) {//make sure the reverse is not null
                                edgeReactionCounter++;
                                String str = getEdgeReactionString(model, edgeID, rxn_r, p_temperature, p_pressure, 0);//use the reverse reaction
                                //                                               edgeReacInfoString.append("\n" + str);
                            }
                        }
                    }
                }
            }
=======
			}
                                        
                        //second, consider kLeak of each reaction network so that the validity of each reaction network may be tested
                        //in the original CHEMDIS approach, we included a reaction and pseudospecies for each kleak/P-dep network
                        //with the FAME approach we still consider each P-dep network as a pseudospecies, but we have multiple reactions contributing to this pseudo-species, with each reaction having different reactants
                        edgeSpeciesCounter = edgeID.size();//above functions use getEdgeReactionString, which only uses edgeSpeciesCounter locally; we need to update it for the current context
                        for (Iterator iter1 = PDepNetwork.getNetworks().iterator(); iter1.hasNext();) {
                                PDepNetwork pdn = (PDepNetwork)iter1.next();
                                //account for pseudo-edge species product by incrementing the edgeSpeciesCounter and storing the ID in the tempProdArray; each of these ID's will occur once and only once; thus, note that the corresponding PDepNetwork is NOT stored to the HashMap
                                int prodCount=1;//prodCount will not be modified as each PDepNetwork will be treated as a pseudo-edge species product
                                int[] tempProdArray = {0, 0, 0};
                                edgeSpeciesCounter++;
                                tempProdArray[0]=edgeSpeciesCounter;//note that if there are no non-included reactions that have all core reactants for a particular P-dep network, then the ID will be allocated, but not used...hopefully this would not cause problems with the Fortran code
                                double k = 0.0;
				boolean allCoreReac=false;
                             //   double k = pdn.getKLeak(index);//index in DASSL should correspond to the same (reactionSystem/TPcondition) index as used by kLeak
                             //   if (!pdn.isActive() && pdn.getIsChemAct()) {
                             //           k = pdn.getEntryReaction().calculateTotalRate(p_temperature);
                             //   }
				if(pdn.getPathReactions().size() == 1 && pdn.getNetReactions().size() == 0){//// If there is only one path reaction (and thus only one nonincluded reaction), use the high-pressure limit rate as the flux rather than the k(T,P) value (cf. PDepNetwork.getLeakFlux())
				    PDepReaction rxn = pdn.getPathReactions().get(0);
				    int reacCount=0;
				    int[] tempReacArray = {0, 0, 0};
				    allCoreReac=false;//allCoreReac will be used to track whether all reactant species are in the core
				    if (!rxn.getProduct().getIncluded()){
					k = rxn.calculateRate(p_temperature, p_pressure);
					allCoreReac=true;
					//iterate over the reactants, counting and storing IDs in tempReacArray, up to a maximum of 3 reactants
					for (ListIterator<Species> rIter = rxn.getReactant().getSpeciesListIterator(); rIter.hasNext(); ) {
					    reacCount++;
					    Species spe = (Species)rIter.next();
					    if(model.containsAsReactedSpecies(spe)){
						tempReacArray[reacCount-1]=getRealID(spe);
					    }
					    else{
						allCoreReac=false;
					    }
					}
				    }
				    else{
					PDepReaction rxnReverse = (PDepReaction)rxn.getReverseReaction();
					if(rxnReverse!=null){
					    k = rxnReverse.calculateRate(p_temperature, p_pressure);
					    allCoreReac=true;
					    //iterate over the products, counting and storing IDs in tempReacArray, up to a maximum of 3 reactants
					    for (ListIterator<Species> rIter = rxn.getProduct().getSpeciesListIterator(); rIter.hasNext(); ) {

						reacCount++;
						Species spe = (Species)rIter.next();
						if(model.containsAsReactedSpecies(spe)){
						    tempReacArray[reacCount-1]=getRealID(spe);
						}
						else{
						    allCoreReac=false;
						}
					    }
					}
				    }
				    if(allCoreReac){//only consider cases where all reactants are in the core
				        edgeReactionCounter++;
					////update the output string with info for kLeak for one PDepNetwork
                                        //bw.write("\n" + reacCount + " " + prodCount + " " + tempReacArray[0] + " " + tempReacArray[1] + " " + tempReacArray[2] + " " + tempProdArray[0] + " " + tempProdArray[1] + " " + tempProdArray[2] + " " + k);
				    }
				}
				else{
				    for (ListIterator<PDepReaction> iter = pdn.getNonincludedReactions().listIterator(); iter.hasNext(); ) {//cf. getLeakFlux in PDepNetwork
					PDepReaction rxn = iter.next();
					int reacCount=0;
					int[] tempReacArray = {0, 0, 0};
					allCoreReac=false;//allCoreReac will be used to track whether all reactant species are in the core
					if (rxn.getReactant().getIncluded() && !rxn.getProduct().getIncluded()){
					    k = rxn.calculateRate(p_temperature, p_pressure);
					    allCoreReac=true;
					    //iterate over the reactants, counting and storing IDs in tempReacArray, up to a maximum of 3 reactants
					    for (ListIterator<Species> rIter = rxn.getReactant().getSpeciesListIterator(); rIter.hasNext(); ) {
						reacCount++;
						Species spe = (Species)rIter.next();
						if(model.containsAsReactedSpecies(spe)){
						    tempReacArray[reacCount-1]=getRealID(spe);
						}
						else{
						    allCoreReac=false;
						}
					    }
					}
					else if (!rxn.getReactant().getIncluded() && rxn.getProduct().getIncluded()){
					    PDepReaction rxnReverse = (PDepReaction)rxn.getReverseReaction();
					    k = rxnReverse.calculateRate(p_temperature, p_pressure);
					    allCoreReac=true;
					    //iterate over the products, counting and storing IDs in tempReacArray, up to a maximum of 3 reactants
					    for (ListIterator<Species> rIter = rxn.getProduct().getSpeciesListIterator(); rIter.hasNext(); ) {

						reacCount++;
						Species spe = (Species)rIter.next();
						if(model.containsAsReactedSpecies(spe)){
						    tempReacArray[reacCount-1]=getRealID(spe);
						}
						else{
						    allCoreReac=false;
						}
					    }
					}
					if(allCoreReac){//only consider cases where all reactants are in the core
					    edgeReactionCounter++;
					    ////update the output string with info for kLeak for one PDepNetwork
                                            //bw.write("\n" + reacCount + " " + prodCount + " " + tempReacArray[0] + " " + tempReacArray[1] + " " + tempReacArray[2] + " " + tempProdArray[0] + " " + tempProdArray[1] + " " + tempProdArray[2] + " " + k);
					}
				    }
				}
>>>>>>> c0154659

            //second, consider kLeak of each reaction network so that the validity of each reaction network may be tested
            //in the original CHEMDIS approach, we included a reaction and pseudospecies for each kleak/P-dep network
            //with the FAME approach we still group all the wells from separate networks together in a new construct, edgeLeakID, analogous to edge ID
            //edgeLeakID may include some of the same species as edgeID, as well as some new species
            //the IDs used in edgeID and edgeLeakID will be consecutive; i.e. edgeID will go from 1 to N and edgeFluxID will go from N+1 to N+M
            edgeSpeciesCounter = edgeID.size();//above functions use getEdgeReactionString, which only uses edgeSpeciesCounter locally; we need to update it for the current context
            for (Iterator iter1 = PDepNetwork.getNetworks().iterator(); iter1.hasNext();) {
                PDepNetwork pdn = (PDepNetwork) iter1.next();
                double k = 0.0;
                boolean allCoreReac = false;
                if (pdn.getPathReactions().size() == 1 && pdn.getNetReactions().size() == 0) {// If there is only one path reaction and no net reactions (i.e. the network is A + B --> C*), use the high-pressure limit rate as the flux rather than the k(T,P) value (cf. PDepNetwork.getLeakFlux())
                    PDepReaction rxn = pdn.getPathReactions().get(0);
                    allCoreReac = false;//allCoreReac will be used to track whether all reactant species are in the core
                    if (!rxn.getProduct().getIncluded()) {
                        allCoreReac = true;
                        //iterate over the reactants, counting and storing IDs in tempReacArray, up to a maximum of 3 reactants
                        for (ListIterator<Species> rIter = rxn.getReactant().getSpeciesListIterator(); rIter.hasNext();) {
                            Species spe = (Species) rIter.next();
                            if (!model.containsAsReactedSpecies(spe)) {
                                allCoreReac = false;
                            }
                        }
                        if (allCoreReac) {//only consider cases where all reactants are in the core
                            edgeReactionCounter++;
                            ////update the output string with info for kLeak for one PDepNetwork
                            String str = getEdgeReactionString(model, edgeLeakID, rxn, p_temperature, p_pressure, edgeID.size());//use the forward reaction
                            //bw.write("\n" + str);
                        }
                    } else {
                        PDepReaction rxnReverse = (PDepReaction) rxn.getReverseReaction();
                        if (rxnReverse != null) {
                            allCoreReac = true;
                            //iterate over the products, counting and storing IDs in tempReacArray, up to a maximum of 3 reactants
                            for (ListIterator<Species> rIter = rxn.getProduct().getSpeciesListIterator(); rIter.hasNext();) {
                                Species spe = (Species) rIter.next();
                                if (!model.containsAsReactedSpecies(spe)) {
                                    allCoreReac = false;
                                }
                            }
                        }
                        if (allCoreReac) {//only consider cases where all reactants are in the core
                            edgeReactionCounter++;
                            ////update the output string with info for kLeak for one PDepNetwork
                            String str = getEdgeReactionString(model, edgeLeakID, rxnReverse, p_temperature, p_pressure, edgeID.size());//use the reverse reaction
                            //bw.write("\n" + str);
                        }
                    }
                } else {
                    for (ListIterator<PDepReaction> iter = pdn.getNonincludedReactions().listIterator(); iter.hasNext();) {//cf. getLeakFlux in PDepNetwork
                        PDepReaction rxn = iter.next();
                        allCoreReac = false;//allCoreReac will be used to track whether all reactant species are in the core
                        if (rxn.getReactant().getIncluded() && !rxn.getProduct().getIncluded()) {
                            allCoreReac = true;
                            //iterate over the reactants, counting and storing IDs in tempReacArray, up to a maximum of 3 reactants
                            for (ListIterator<Species> rIter = rxn.getReactant().getSpeciesListIterator(); rIter.hasNext();) {
                                Species spe = (Species) rIter.next();
                                if (!model.containsAsReactedSpecies(spe)) {
                                    allCoreReac = false;
                                }
                            }
                            if (allCoreReac) {//only consider cases where all reactants are in the core
                                edgeReactionCounter++;
                                ////update the output string with info for kLeak for one PDepNetwork
                                String str = getEdgeReactionString(model, edgeLeakID, rxn, p_temperature, p_pressure, edgeID.size());//use the forward reaction
                                //bw.write("\n" + str);
                            }
                        } else if (!rxn.getReactant().getIncluded() && rxn.getProduct().getIncluded()) {
                            PDepReaction rxnReverse = (PDepReaction) rxn.getReverseReaction();
                            allCoreReac = true;
                            //iterate over the products, counting and storing IDs in tempReacArray, up to a maximum of 3 reactants
                            for (ListIterator<Species> rIter = rxn.getProduct().getSpeciesListIterator(); rIter.hasNext();) {
                                Species spe = (Species) rIter.next();
                                if (!model.containsAsReactedSpecies(spe)) {
                                    allCoreReac = false;
                                }
                            }
                            if (allCoreReac) {//only consider cases where all reactants are in the core
                                edgeReactionCounter++;
                                ////update the output string with info for kLeak for one PDepNetwork
                                String str = getEdgeReactionString(model, edgeLeakID, rxnReverse, p_temperature, p_pressure, edgeID.size());//use the reverse reaction
                                //bw.write("\n" + str);
                            }
                        }
                    }
                }

<<<<<<< HEAD
            }
        }
        edgeSpeciesCounter = edgeID.size() + edgeLeakID.size();



        //write the counter (and tolerance) info and go through a second time, this time writing to the buffered writer
        try {
            //edgeSpeciesCounter = edgeID.size();
            bw.write("\n" + termTol + " " + coreTol + "\n" + edgeSpeciesCounter + " " + edgeReactionCounter);
            //bw.flush();
            //	bw.write(edgeReacInfoString);

            edgeReactionCounter = 0;
            edgeSpeciesCounter = 0;

            // First use reactions in unreacted reaction set, which is valid for both RateBasedRME and RateBasedPDepRME
            edgeID = new HashMap();
            edgeLeakID = new HashMap();
            ur = model.getUnreactedReactionSet();
            for (Iterator iur = ur.iterator(); iur.hasNext();) {
                Reaction r = (Reaction) iur.next();
                if (((CoreEdgeReactionModel) model).reactantsInCoreQ(r.getStructure())) {
                    edgeReactionCounter++;
                    String str = getEdgeReactionString(model, edgeID, r, p_temperature, p_pressure, 0);//this line is needed even when not writing to file because it will update edgeID
                    bw.write("\n" + str);
                }
=======
                           //6/19/09 gmagoon: original code below; with new P-dep implementation, it would only take into account forward reactions              
                                            //if (rxn.isEdgeReaction(model)) {
                                            //	edgeReactionCounter++;
                                            //	String str = getEdgeReactionString(model, edgeID, rxn, p_temperature, p_pressure);
                                            //	edgeReacInfoString.append("\n" + str);
                                            //}
                           //a potentially simpler approach based on the original approach (however, it seems like isEdgeReaction may return false even if there are some core products along with edge products):
    //                                        PDepReaction rxnReverse = (PDepReaction)rxn.getReverseReaction();
    //                                        if (rxn.isEdgeReaction(model)) {
    //                                            edgeReactionCounter++;
    //					    String str = getEdgeReactionString(model, edgeID, rxn, p_temperature, p_pressure);
    //					    edgeReacInfoString.append("\n" + str);
    //					}
    //                                        else if (rxnReverse.isEdgeReaction(model)){
    //                                            edgeReactionCounter++;
    //					    String str = getEdgeReactionString(model, edgeID, rxn, p_temperature, p_pressure);
    //					    edgeReacInfoString.append("\n" + str);
    //                                        }
                            //second, consider kLeak of each reaction network so that the validity of each reaction network may be tested
                            //in the original CHEMDIS approach, we included a reaction and pseudospecies for each kleak/P-dep network
                            //with the FAME approach we still consider each P-dep network as a pseudospecies, but we have multiple reactions contributing to this pseudo-species, with each reaction having different reactants
                            edgeSpeciesCounter = edgeID.size();//above functions use getEdgeReactionString, which only uses edgeSpeciesCounter locally; we need to update it for the current context
			    for (Iterator iter1 = PDepNetwork.getNetworks().iterator(); iter1.hasNext();) {
                                PDepNetwork pdn = (PDepNetwork)iter1.next();
                                //account for pseudo-edge species product by incrementing the edgeSpeciesCounter and storing the ID in the tempProdArray; each of these ID's will occur once and only once; thus, note that the corresponding PDepNetwork is NOT stored to the HashMap
                                int prodCount=1;//prodCount will not be modified as each PDepNetwork will be treated as a pseudo-edge species product
                                int[] tempProdArray = {0, 0, 0};
                                edgeSpeciesCounter++;
                                tempProdArray[0]=edgeSpeciesCounter;//note that if there are no non-included reactions that have all core reactants for a particular P-dep network, then the ID will be allocated, but not used...hopefully this would not cause problems with the Fortran code
                                double k = 0.0;
				boolean allCoreReac=false;
                             //   double k = pdn.getKLeak(index);//index in DASSL should correspond to the same (reactionSystem/TPcondition) index as used by kLeak
                             //   if (!pdn.isActive() && pdn.getIsChemAct()) {
                             //           k = pdn.getEntryReaction().calculateTotalRate(p_temperature);
                             //   }
				if(pdn.getPathReactions().size() == 1 && pdn.getNetReactions().size() == 0){//// If there is only one path reaction (and thus only one nonincluded reaction), use the high-pressure limit rate as the flux rather than the k(T,P) value (cf. PDepNetwork.getLeakFlux())
				    PDepReaction rxn = pdn.getPathReactions().get(0);
				    int reacCount=0;
				    int[] tempReacArray = {0, 0, 0};
				    allCoreReac=false;//allCoreReac will be used to track whether all reactant species are in the core
				    if (!rxn.getProduct().getIncluded()){
					k = rxn.calculateRate(p_temperature, p_pressure);
					allCoreReac=true;
					//iterate over the reactants, counting and storing IDs in tempReacArray, up to a maximum of 3 reactants
					for (ListIterator<Species> rIter = rxn.getReactant().getSpeciesListIterator(); rIter.hasNext(); ) {
					    reacCount++;
					    Species spe = (Species)rIter.next();
					    if(model.containsAsReactedSpecies(spe)){
						tempReacArray[reacCount-1]=getRealID(spe);
					    }
					    else{
						allCoreReac=false;
					    }
					}
				    }
				    else{
					PDepReaction rxnReverse = (PDepReaction)rxn.getReverseReaction();
					if(rxnReverse!=null){
					    k = rxnReverse.calculateRate(p_temperature, p_pressure);
					    allCoreReac=true;
					    //iterate over the products, counting and storing IDs in tempReacArray, up to a maximum of 3 reactants
					    for (ListIterator<Species> rIter = rxn.getProduct().getSpeciesListIterator(); rIter.hasNext(); ) {

						reacCount++;
						Species spe = (Species)rIter.next();
						if(model.containsAsReactedSpecies(spe)){
						    tempReacArray[reacCount-1]=getRealID(spe);
						}
						else{
						    allCoreReac=false;
						}
					    }
					}
				    }
				    if(allCoreReac){//only consider cases where all reactants are in the core
				        edgeReactionCounter++;
					//update the output string with info for kLeak for one PDepNetwork
                                        bw.write("\n" + reacCount + " " + prodCount + " " + tempReacArray[0] + " " + tempReacArray[1] + " " + tempReacArray[2] + " " + tempProdArray[0] + " " + tempProdArray[1] + " " + tempProdArray[2] + " " + k);
				    }
				}
				else{
				    for (ListIterator<PDepReaction> iter = pdn.getNonincludedReactions().listIterator(); iter.hasNext(); ) {//cf. getLeakFlux in PDepNetwork
					PDepReaction rxn = iter.next();
					int reacCount=0;
					int[] tempReacArray = {0, 0, 0};
					allCoreReac=false;//allCoreReac will be used to track whether all reactant species are in the core
					if (rxn.getReactant().getIncluded() && !rxn.getProduct().getIncluded()){
					    k = rxn.calculateRate(p_temperature, p_pressure);
					    allCoreReac=true;
					    //iterate over the reactants, counting and storing IDs in tempReacArray, up to a maximum of 3 reactants
					    for (ListIterator<Species> rIter = rxn.getReactant().getSpeciesListIterator(); rIter.hasNext(); ) {
						reacCount++;
						Species spe = (Species)rIter.next();
						if(model.containsAsReactedSpecies(spe)){
						    tempReacArray[reacCount-1]=getRealID(spe);
						}
						else{
						    allCoreReac=false;
						}
					    }
					}
					else if (!rxn.getReactant().getIncluded() && rxn.getProduct().getIncluded()){
					    PDepReaction rxnReverse = (PDepReaction)rxn.getReverseReaction();
					    k = rxnReverse.calculateRate(p_temperature, p_pressure);
					    allCoreReac=true;
					    //iterate over the products, counting and storing IDs in tempReacArray, up to a maximum of 3 reactants
					    for (ListIterator<Species> rIter = rxn.getProduct().getSpeciesListIterator(); rIter.hasNext(); ) {

						reacCount++;
						Species spe = (Species)rIter.next();
						if(model.containsAsReactedSpecies(spe)){
						    tempReacArray[reacCount-1]=getRealID(spe);
						}
						else{
						    allCoreReac=false;
						}
					    }
					}
					if(allCoreReac){//only consider cases where all reactants are in the core
					    edgeReactionCounter++;
					    //update the output string with info for kLeak for one PDepNetwork
                                            bw.write("\n" + reacCount + " " + prodCount + " " + tempReacArray[0] + " " + tempReacArray[1] + " " + tempReacArray[2] + " " + tempProdArray[0] + " " + tempProdArray[1] + " " + tempProdArray[2] + " " + k);
					}
				    }
				}
>>>>>>> c0154659

            }
            edgeSpeciesCounter = edgeID.size();//update edge species counter (this will be important for the case of non-P-dep operation)
            // For the case where validityTester is RateBasedPDepVT (assumed to also be directly associated with use of RateBasedPDepRME), consider two additional types of reactions
            if (validityTester instanceof RateBasedPDepVT) {
                //first consider NetReactions (formerly known as PDepNetReactionList)
                for (Iterator iter0 = PDepNetwork.getNetworks().iterator(); iter0.hasNext();) {
                    PDepNetwork pdn = (PDepNetwork) iter0.next();
                    for (ListIterator iter = pdn.getNetReactions().listIterator(); iter.hasNext();) {
                        PDepReaction rxn = (PDepReaction) iter.next();
                        //  boolean allCoreReac=true; //flag to check whether all the reactants are in the core;
                        boolean forwardFlag = true;//flag to track whether the direction that goes to (as products) at least one edge species is forward or reverse (presumably from all core species)
                        boolean edgeReaction = false;//flag to track whether this is an edge reaction
                        //first determine the direction that gives unreacted products; this will set the forward flag
                        for (int j = 0; j < rxn.getReactantNumber(); j++) {
                            Species species = (Species) rxn.getReactantList().get(j);
                            if (model.containsAsUnreactedSpecies(species)) {
                                forwardFlag = false; //use the reverse reaction
                                edgeReaction = true;
                            }
                        }
                        for (int j = 0; j < rxn.getProductNumber(); j++) {
                            Species species = (Species) rxn.getProductList().get(j);
                            if (model.containsAsUnreactedSpecies(species)) {
                                forwardFlag = true; //use the forward reaction
                                edgeReaction = true;
                            }
                        }
                        //check whether all reactants are in the core; if not, it is not a true edge reaction (alternatively, we could use an allCoreReac flag like elsewhere)
                        if (edgeReaction) {
                            if (forwardFlag) {
                                for (int j = 0; j < rxn.getReactantNumber(); j++) {
                                    Species species = (Species) rxn.getReactantList().get(j);
                                    if (!model.containsAsReactedSpecies(species)) {
                                        edgeReaction = false;
                                    }
                                }
                            } else {
                                for (int j = 0; j < rxn.getProductNumber(); j++) {
                                    Species species = (Species) rxn.getProductList().get(j);
                                    if (!model.containsAsReactedSpecies(species)) {
                                        edgeReaction = false;
                                    }
                                }
                            }
                        }
                        //write the string for the reaction with an edge product (it has been assumed above that only one side will have an edge species (although both sides of the reaction could have a core species))
                        if (edgeReaction) {
                            if (forwardFlag) {
                                edgeReactionCounter++;
                                String str = getEdgeReactionString(model, edgeID, rxn, p_temperature, p_pressure, 0);//use the forward reaction
                                bw.write("\n" + str);
                            } else {
                                PDepReaction rxn_r = (PDepReaction) rxn.getReverseReaction();
                                if (rxn_r != null) {//make sure the reverse is not null
                                    edgeReactionCounter++;
                                    String str = getEdgeReactionString(model, edgeID, rxn_r, p_temperature, p_pressure, 0);//use the reverse reaction
                                    bw.write("\n" + str);
                                }
                            }
                        }
                    }
                }
                //second, consider kLeak of each reaction network so that the validity of each reaction network may be tested
                //in the original CHEMDIS approach, we included a reaction and pseudospecies for each kleak/P-dep network
                //with the FAME approach we still group all the wells from separate networks together in a new construct, edgeLeakID, analogous to edge ID
                //edgeLeakID may include some of the same species as edgeID, as well as some new species
                //the IDs used in edgeID and edgeLeakID will be consecutive; i.e. edgeID will go from 1 to N and edgeFluxID will go from N+1 to N+M
                edgeSpeciesCounter = edgeID.size();//above functions use getEdgeReactionString, which only uses edgeSpeciesCounter locally; we need to update it for the current context
                for (Iterator iter1 = PDepNetwork.getNetworks().iterator(); iter1.hasNext();) {
                    PDepNetwork pdn = (PDepNetwork) iter1.next();
                    double k = 0.0;
                    boolean allCoreReac = false;
                    if (pdn.getPathReactions().size() == 1 && pdn.getNetReactions().size() == 0) {// If there is only one path reaction and no net reactions (i.e. the network is A + B --> C*), use the high-pressure limit rate as the flux rather than the k(T,P) value (cf. PDepNetwork.getLeakFlux())
                        PDepReaction rxn = pdn.getPathReactions().get(0);
                        allCoreReac = false;//allCoreReac will be used to track whether all reactant species are in the core
                        if (!rxn.getProduct().getIncluded()) {
                            allCoreReac = true;
                            //iterate over the reactants, counting and storing IDs in tempReacArray, up to a maximum of 3 reactants
                            for (ListIterator<Species> rIter = rxn.getReactant().getSpeciesListIterator(); rIter.hasNext();) {
                                Species spe = (Species) rIter.next();
                                if (!model.containsAsReactedSpecies(spe)) {
                                    allCoreReac = false;
                                }
                            }
                            if (allCoreReac) {//only consider cases where all reactants are in the core
                                edgeReactionCounter++;
                                ////update the output string with info for kLeak for one PDepNetwork
                                String str = getEdgeReactionString(model, edgeLeakID, rxn, p_temperature, p_pressure, edgeID.size());//use the forward reaction
                                bw.write("\n" + str);
                            }
                        } else {
                            PDepReaction rxnReverse = (PDepReaction) rxn.getReverseReaction();
                            if (rxnReverse != null) {
                                allCoreReac = true;
                                //iterate over the products, counting and storing IDs in tempReacArray, up to a maximum of 3 reactants
                                for (ListIterator<Species> rIter = rxn.getProduct().getSpeciesListIterator(); rIter.hasNext();) {
                                    Species spe = (Species) rIter.next();
                                    if (!model.containsAsReactedSpecies(spe)) {
                                        allCoreReac = false;
                                    }
                                }
                            }
                            if (allCoreReac) {//only consider cases where all reactants are in the core
                                edgeReactionCounter++;
                                ////update the output string with info for kLeak for one PDepNetwork
                                String str = getEdgeReactionString(model, edgeLeakID, rxnReverse, p_temperature, p_pressure, edgeID.size());//use the reverse reaction
                                bw.write("\n" + str);
                            }
                        }
                    } else {
                        for (ListIterator<PDepReaction> iter = pdn.getNonincludedReactions().listIterator(); iter.hasNext();) {//cf. getLeakFlux in PDepNetwork
                            PDepReaction rxn = iter.next();
                            allCoreReac = false;//allCoreReac will be used to track whether all reactant species are in the core
                            if (rxn.getReactant().getIncluded() && !rxn.getProduct().getIncluded()) {
                                allCoreReac = true;
                                //iterate over the reactants, counting and storing IDs in tempReacArray, up to a maximum of 3 reactants
                                for (ListIterator<Species> rIter = rxn.getReactant().getSpeciesListIterator(); rIter.hasNext();) {
                                    Species spe = (Species) rIter.next();
                                    if (!model.containsAsReactedSpecies(spe)) {
                                        allCoreReac = false;
                                    }
                                }
                                if (allCoreReac) {//only consider cases where all reactants are in the core
                                    edgeReactionCounter++;
                                    ////update the output string with info for kLeak for one PDepNetwork
                                    String str = getEdgeReactionString(model, edgeLeakID, rxn, p_temperature, p_pressure, edgeID.size());//use the forward reaction
                                    bw.write("\n" + str);
                                }
                            } else if (!rxn.getReactant().getIncluded() && rxn.getProduct().getIncluded()) {
                                PDepReaction rxnReverse = (PDepReaction) rxn.getReverseReaction();
                                allCoreReac = true;
                                //iterate over the products, counting and storing IDs in tempReacArray, up to a maximum of 3 reactants
                                for (ListIterator<Species> rIter = rxn.getProduct().getSpeciesListIterator(); rIter.hasNext();) {
                                    Species spe = (Species) rIter.next();
                                    if (!model.containsAsReactedSpecies(spe)) {
                                        allCoreReac = false;
                                    }
                                }
                                if (allCoreReac) {//only consider cases where all reactants are in the core
                                    edgeReactionCounter++;
                                    ////update the output string with info for kLeak for one PDepNetwork
                                    String str = getEdgeReactionString(model, edgeLeakID, rxnReverse, p_temperature, p_pressure, edgeID.size());//use the reverse reaction
                                    bw.write("\n" + str);
                                }
                            }
                        }
                    }

                }
            }
            edgeSpeciesCounter = edgeID.size() + edgeLeakID.size();//this line is not needed here, but it is included for consistency with the first pass
        } catch (IOException e) {
            System.err.println("Problem writing Solver Input File!");
            e.printStackTrace();
        }


    }

    public void getConcentrationFlags(ReactionModel p_reactionModel) {
        try {
            // Add list of flags for constantConcentration
            // one for each species, and a final one for the volume
            // if 1: DASSL will not change the number of moles of that species (or the volume)
            // if 0: DASSL will integrate the ODE as normal
            // eg. liquid phase calculations with a constant concentration of O2 (the solubility limit - replenished from the gas phase)
            // for normal use, this will be a sequence of '0 's
            bw.write("\n");

            // This portion of code was commented out by MRH on 21-Jul-2009.
            //	The indexing of the species in p_reactionModel did not match up with the
            //	indexing of the species in the SpeciesStatus.  When constructing an input
            //	file for a "ConstantConcentration" ODESolver call, the species whose flux
            //	was being set to zero was not necessarily the desired species
            //		for (Iterator iter = p_reactionModel.getSpecies(); iter.hasNext(); ) {
            //        	Species spe = (Species)iter.next();
            //            if (spe.isConstantConcentration())
            //                outputString.append("1 ");
            //            else
            //                outputString.append("0 ");
            //        }

            // Define boolean variable setVolumeConstant: if any species in the condition.txt
            //	file has been defined with "ConstantConcentration", set this variable to true.
            //	This variable will determine if the ODESolver assumes constant volume or not.
            boolean setVolumeConstant = false;
            int[] tempVector = new int[p_reactionModel.getSpeciesNumber()];
//	    System.out.println("Debugging line: p_reactionModel.getSpeciesNumber(): "+p_reactionModel.getSpeciesNumber());
//	    System.out.println("Debugging line: IDTranslator.size(): "+IDTranslator.size());
//	    Iterator j = IDTranslator.keySet().iterator();
//	    while (j.hasNext()){
//		Species spec = (Species)j.next();
//		Integer id = (Integer)IDTranslator.get(j);
//		System.out.println("Debugging line: " + spec + " " + id);
//	    }

            for (Iterator iter = p_reactionModel.getSpecies(); iter.hasNext();) {
                Species spe = (Species) iter.next();
                int id = getRealID(spe);
                // Previous line is due to species order in p_reactionModel not necessarily being
                //	sequential.  We read in the species RealID (which is what is read in during
                //	the other functions when writing the ODESolver input file) and associate a +1
                //	with a "ConstantConcentration" species and a 0 for all others
                if (spe.isConstantConcentration()) {
                    tempVector[id - 1] = 1;
                    setVolumeConstant = true;
                } else {
                    tempVector[id - 1] = 0;
                }
            }

            // Append the constant concentration flags to the outputString
            for (int i = 0; i < tempVector.length; i++) {
                bw.write(tempVector[i] + " ");
            }
            if (setVolumeConstant) {
                bw.write("1 \n");
            } else {
                bw.write("0 \n"); // for liquid EOS or constant volume this should be 1
            }
        } catch (IOException e) {
            System.err.println("Problem writing Solver Input File!");
            e.printStackTrace();
        }

    }

    //6/24/09 gmagoon: this totals the first n-state elements of y (i.e. the non-inert concentrations)
    public double totalNonInertConcentrations() {
        double totalNonInertConc = 0;
        for (int i = 0; i < nState; i++) {
            totalNonInertConc += y[i];
        }
        return totalNonInertConc;
    }

    // set up the input file
    public void setupInputFile() {
        File SolverInput = new File("ODESolver/SolverInput.dat");
        try {
            fw = new FileWriter(SolverInput);
            bw = new BufferedWriter(fw);
            //                fw.write(outputString.toString());
            //                fw.close();
        } catch (IOException e) {
            System.err.println("Problem creating Solver Input File!");
            e.printStackTrace();
        }
    }
}<|MERGE_RESOLUTION|>--- conflicted
+++ resolved
@@ -863,7 +863,6 @@
                                 if (!model.containsAsReactedSpecies(species)) {
                                     edgeReaction = false;
                                 }
-<<<<<<< HEAD
                             }
                         }
                     }
@@ -884,117 +883,7 @@
                     }
                 }
             }
-=======
-			}
-                                        
-                        //second, consider kLeak of each reaction network so that the validity of each reaction network may be tested
-                        //in the original CHEMDIS approach, we included a reaction and pseudospecies for each kleak/P-dep network
-                        //with the FAME approach we still consider each P-dep network as a pseudospecies, but we have multiple reactions contributing to this pseudo-species, with each reaction having different reactants
-                        edgeSpeciesCounter = edgeID.size();//above functions use getEdgeReactionString, which only uses edgeSpeciesCounter locally; we need to update it for the current context
-                        for (Iterator iter1 = PDepNetwork.getNetworks().iterator(); iter1.hasNext();) {
-                                PDepNetwork pdn = (PDepNetwork)iter1.next();
-                                //account for pseudo-edge species product by incrementing the edgeSpeciesCounter and storing the ID in the tempProdArray; each of these ID's will occur once and only once; thus, note that the corresponding PDepNetwork is NOT stored to the HashMap
-                                int prodCount=1;//prodCount will not be modified as each PDepNetwork will be treated as a pseudo-edge species product
-                                int[] tempProdArray = {0, 0, 0};
-                                edgeSpeciesCounter++;
-                                tempProdArray[0]=edgeSpeciesCounter;//note that if there are no non-included reactions that have all core reactants for a particular P-dep network, then the ID will be allocated, but not used...hopefully this would not cause problems with the Fortran code
-                                double k = 0.0;
-				boolean allCoreReac=false;
-                             //   double k = pdn.getKLeak(index);//index in DASSL should correspond to the same (reactionSystem/TPcondition) index as used by kLeak
-                             //   if (!pdn.isActive() && pdn.getIsChemAct()) {
-                             //           k = pdn.getEntryReaction().calculateTotalRate(p_temperature);
-                             //   }
-				if(pdn.getPathReactions().size() == 1 && pdn.getNetReactions().size() == 0){//// If there is only one path reaction (and thus only one nonincluded reaction), use the high-pressure limit rate as the flux rather than the k(T,P) value (cf. PDepNetwork.getLeakFlux())
-				    PDepReaction rxn = pdn.getPathReactions().get(0);
-				    int reacCount=0;
-				    int[] tempReacArray = {0, 0, 0};
-				    allCoreReac=false;//allCoreReac will be used to track whether all reactant species are in the core
-				    if (!rxn.getProduct().getIncluded()){
-					k = rxn.calculateRate(p_temperature, p_pressure);
-					allCoreReac=true;
-					//iterate over the reactants, counting and storing IDs in tempReacArray, up to a maximum of 3 reactants
-					for (ListIterator<Species> rIter = rxn.getReactant().getSpeciesListIterator(); rIter.hasNext(); ) {
-					    reacCount++;
-					    Species spe = (Species)rIter.next();
-					    if(model.containsAsReactedSpecies(spe)){
-						tempReacArray[reacCount-1]=getRealID(spe);
-					    }
-					    else{
-						allCoreReac=false;
-					    }
-					}
-				    }
-				    else{
-					PDepReaction rxnReverse = (PDepReaction)rxn.getReverseReaction();
-					if(rxnReverse!=null){
-					    k = rxnReverse.calculateRate(p_temperature, p_pressure);
-					    allCoreReac=true;
-					    //iterate over the products, counting and storing IDs in tempReacArray, up to a maximum of 3 reactants
-					    for (ListIterator<Species> rIter = rxn.getProduct().getSpeciesListIterator(); rIter.hasNext(); ) {
-
-						reacCount++;
-						Species spe = (Species)rIter.next();
-						if(model.containsAsReactedSpecies(spe)){
-						    tempReacArray[reacCount-1]=getRealID(spe);
-						}
-						else{
-						    allCoreReac=false;
-						}
-					    }
-					}
-				    }
-				    if(allCoreReac){//only consider cases where all reactants are in the core
-				        edgeReactionCounter++;
-					////update the output string with info for kLeak for one PDepNetwork
-                                        //bw.write("\n" + reacCount + " " + prodCount + " " + tempReacArray[0] + " " + tempReacArray[1] + " " + tempReacArray[2] + " " + tempProdArray[0] + " " + tempProdArray[1] + " " + tempProdArray[2] + " " + k);
-				    }
-				}
-				else{
-				    for (ListIterator<PDepReaction> iter = pdn.getNonincludedReactions().listIterator(); iter.hasNext(); ) {//cf. getLeakFlux in PDepNetwork
-					PDepReaction rxn = iter.next();
-					int reacCount=0;
-					int[] tempReacArray = {0, 0, 0};
-					allCoreReac=false;//allCoreReac will be used to track whether all reactant species are in the core
-					if (rxn.getReactant().getIncluded() && !rxn.getProduct().getIncluded()){
-					    k = rxn.calculateRate(p_temperature, p_pressure);
-					    allCoreReac=true;
-					    //iterate over the reactants, counting and storing IDs in tempReacArray, up to a maximum of 3 reactants
-					    for (ListIterator<Species> rIter = rxn.getReactant().getSpeciesListIterator(); rIter.hasNext(); ) {
-						reacCount++;
-						Species spe = (Species)rIter.next();
-						if(model.containsAsReactedSpecies(spe)){
-						    tempReacArray[reacCount-1]=getRealID(spe);
-						}
-						else{
-						    allCoreReac=false;
-						}
-					    }
-					}
-					else if (!rxn.getReactant().getIncluded() && rxn.getProduct().getIncluded()){
-					    PDepReaction rxnReverse = (PDepReaction)rxn.getReverseReaction();
-					    k = rxnReverse.calculateRate(p_temperature, p_pressure);
-					    allCoreReac=true;
-					    //iterate over the products, counting and storing IDs in tempReacArray, up to a maximum of 3 reactants
-					    for (ListIterator<Species> rIter = rxn.getProduct().getSpeciesListIterator(); rIter.hasNext(); ) {
-
-						reacCount++;
-						Species spe = (Species)rIter.next();
-						if(model.containsAsReactedSpecies(spe)){
-						    tempReacArray[reacCount-1]=getRealID(spe);
-						}
-						else{
-						    allCoreReac=false;
-						}
-					    }
-					}
-					if(allCoreReac){//only consider cases where all reactants are in the core
-					    edgeReactionCounter++;
-					    ////update the output string with info for kLeak for one PDepNetwork
-                                            //bw.write("\n" + reacCount + " " + prodCount + " " + tempReacArray[0] + " " + tempReacArray[1] + " " + tempReacArray[2] + " " + tempProdArray[0] + " " + tempProdArray[1] + " " + tempProdArray[2] + " " + k);
-					}
-				    }
-				}
->>>>>>> c0154659
+
 
             //second, consider kLeak of each reaction network so that the validity of each reaction network may be tested
             //in the original CHEMDIS approach, we included a reaction and pseudospecies for each kleak/P-dep network
@@ -1081,8 +970,6 @@
                         }
                     }
                 }
-
-<<<<<<< HEAD
             }
         }
         edgeSpeciesCounter = edgeID.size() + edgeLeakID.size();
@@ -1110,133 +997,6 @@
                     String str = getEdgeReactionString(model, edgeID, r, p_temperature, p_pressure, 0);//this line is needed even when not writing to file because it will update edgeID
                     bw.write("\n" + str);
                 }
-=======
-                           //6/19/09 gmagoon: original code below; with new P-dep implementation, it would only take into account forward reactions              
-                                            //if (rxn.isEdgeReaction(model)) {
-                                            //	edgeReactionCounter++;
-                                            //	String str = getEdgeReactionString(model, edgeID, rxn, p_temperature, p_pressure);
-                                            //	edgeReacInfoString.append("\n" + str);
-                                            //}
-                           //a potentially simpler approach based on the original approach (however, it seems like isEdgeReaction may return false even if there are some core products along with edge products):
-    //                                        PDepReaction rxnReverse = (PDepReaction)rxn.getReverseReaction();
-    //                                        if (rxn.isEdgeReaction(model)) {
-    //                                            edgeReactionCounter++;
-    //					    String str = getEdgeReactionString(model, edgeID, rxn, p_temperature, p_pressure);
-    //					    edgeReacInfoString.append("\n" + str);
-    //					}
-    //                                        else if (rxnReverse.isEdgeReaction(model)){
-    //                                            edgeReactionCounter++;
-    //					    String str = getEdgeReactionString(model, edgeID, rxn, p_temperature, p_pressure);
-    //					    edgeReacInfoString.append("\n" + str);
-    //                                        }
-                            //second, consider kLeak of each reaction network so that the validity of each reaction network may be tested
-                            //in the original CHEMDIS approach, we included a reaction and pseudospecies for each kleak/P-dep network
-                            //with the FAME approach we still consider each P-dep network as a pseudospecies, but we have multiple reactions contributing to this pseudo-species, with each reaction having different reactants
-                            edgeSpeciesCounter = edgeID.size();//above functions use getEdgeReactionString, which only uses edgeSpeciesCounter locally; we need to update it for the current context
-			    for (Iterator iter1 = PDepNetwork.getNetworks().iterator(); iter1.hasNext();) {
-                                PDepNetwork pdn = (PDepNetwork)iter1.next();
-                                //account for pseudo-edge species product by incrementing the edgeSpeciesCounter and storing the ID in the tempProdArray; each of these ID's will occur once and only once; thus, note that the corresponding PDepNetwork is NOT stored to the HashMap
-                                int prodCount=1;//prodCount will not be modified as each PDepNetwork will be treated as a pseudo-edge species product
-                                int[] tempProdArray = {0, 0, 0};
-                                edgeSpeciesCounter++;
-                                tempProdArray[0]=edgeSpeciesCounter;//note that if there are no non-included reactions that have all core reactants for a particular P-dep network, then the ID will be allocated, but not used...hopefully this would not cause problems with the Fortran code
-                                double k = 0.0;
-				boolean allCoreReac=false;
-                             //   double k = pdn.getKLeak(index);//index in DASSL should correspond to the same (reactionSystem/TPcondition) index as used by kLeak
-                             //   if (!pdn.isActive() && pdn.getIsChemAct()) {
-                             //           k = pdn.getEntryReaction().calculateTotalRate(p_temperature);
-                             //   }
-				if(pdn.getPathReactions().size() == 1 && pdn.getNetReactions().size() == 0){//// If there is only one path reaction (and thus only one nonincluded reaction), use the high-pressure limit rate as the flux rather than the k(T,P) value (cf. PDepNetwork.getLeakFlux())
-				    PDepReaction rxn = pdn.getPathReactions().get(0);
-				    int reacCount=0;
-				    int[] tempReacArray = {0, 0, 0};
-				    allCoreReac=false;//allCoreReac will be used to track whether all reactant species are in the core
-				    if (!rxn.getProduct().getIncluded()){
-					k = rxn.calculateRate(p_temperature, p_pressure);
-					allCoreReac=true;
-					//iterate over the reactants, counting and storing IDs in tempReacArray, up to a maximum of 3 reactants
-					for (ListIterator<Species> rIter = rxn.getReactant().getSpeciesListIterator(); rIter.hasNext(); ) {
-					    reacCount++;
-					    Species spe = (Species)rIter.next();
-					    if(model.containsAsReactedSpecies(spe)){
-						tempReacArray[reacCount-1]=getRealID(spe);
-					    }
-					    else{
-						allCoreReac=false;
-					    }
-					}
-				    }
-				    else{
-					PDepReaction rxnReverse = (PDepReaction)rxn.getReverseReaction();
-					if(rxnReverse!=null){
-					    k = rxnReverse.calculateRate(p_temperature, p_pressure);
-					    allCoreReac=true;
-					    //iterate over the products, counting and storing IDs in tempReacArray, up to a maximum of 3 reactants
-					    for (ListIterator<Species> rIter = rxn.getProduct().getSpeciesListIterator(); rIter.hasNext(); ) {
-
-						reacCount++;
-						Species spe = (Species)rIter.next();
-						if(model.containsAsReactedSpecies(spe)){
-						    tempReacArray[reacCount-1]=getRealID(spe);
-						}
-						else{
-						    allCoreReac=false;
-						}
-					    }
-					}
-				    }
-				    if(allCoreReac){//only consider cases where all reactants are in the core
-				        edgeReactionCounter++;
-					//update the output string with info for kLeak for one PDepNetwork
-                                        bw.write("\n" + reacCount + " " + prodCount + " " + tempReacArray[0] + " " + tempReacArray[1] + " " + tempReacArray[2] + " " + tempProdArray[0] + " " + tempProdArray[1] + " " + tempProdArray[2] + " " + k);
-				    }
-				}
-				else{
-				    for (ListIterator<PDepReaction> iter = pdn.getNonincludedReactions().listIterator(); iter.hasNext(); ) {//cf. getLeakFlux in PDepNetwork
-					PDepReaction rxn = iter.next();
-					int reacCount=0;
-					int[] tempReacArray = {0, 0, 0};
-					allCoreReac=false;//allCoreReac will be used to track whether all reactant species are in the core
-					if (rxn.getReactant().getIncluded() && !rxn.getProduct().getIncluded()){
-					    k = rxn.calculateRate(p_temperature, p_pressure);
-					    allCoreReac=true;
-					    //iterate over the reactants, counting and storing IDs in tempReacArray, up to a maximum of 3 reactants
-					    for (ListIterator<Species> rIter = rxn.getReactant().getSpeciesListIterator(); rIter.hasNext(); ) {
-						reacCount++;
-						Species spe = (Species)rIter.next();
-						if(model.containsAsReactedSpecies(spe)){
-						    tempReacArray[reacCount-1]=getRealID(spe);
-						}
-						else{
-						    allCoreReac=false;
-						}
-					    }
-					}
-					else if (!rxn.getReactant().getIncluded() && rxn.getProduct().getIncluded()){
-					    PDepReaction rxnReverse = (PDepReaction)rxn.getReverseReaction();
-					    k = rxnReverse.calculateRate(p_temperature, p_pressure);
-					    allCoreReac=true;
-					    //iterate over the products, counting and storing IDs in tempReacArray, up to a maximum of 3 reactants
-					    for (ListIterator<Species> rIter = rxn.getProduct().getSpeciesListIterator(); rIter.hasNext(); ) {
-
-						reacCount++;
-						Species spe = (Species)rIter.next();
-						if(model.containsAsReactedSpecies(spe)){
-						    tempReacArray[reacCount-1]=getRealID(spe);
-						}
-						else{
-						    allCoreReac=false;
-						}
-					    }
-					}
-					if(allCoreReac){//only consider cases where all reactants are in the core
-					    edgeReactionCounter++;
-					    //update the output string with info for kLeak for one PDepNetwork
-                                            bw.write("\n" + reacCount + " " + prodCount + " " + tempReacArray[0] + " " + tempReacArray[1] + " " + tempReacArray[2] + " " + tempProdArray[0] + " " + tempProdArray[1] + " " + tempProdArray[2] + " " + k);
-					}
-				    }
-				}
->>>>>>> c0154659
 
             }
             edgeSpeciesCounter = edgeID.size();//update edge species counter (this will be important for the case of non-P-dep operation)
