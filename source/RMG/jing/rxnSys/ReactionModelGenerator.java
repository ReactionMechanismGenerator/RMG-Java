// //////////////////////////////////////////////////////////////////////////////
//
// RMG - Reaction Mechanism Generator
//
// Copyright (c) 2002-2011 Prof. William H. Green (whgreen@mit.edu) and the
// RMG Team (rmg_dev@mit.edu)
//
// Permission is hereby granted, free of charge, to any person obtaining a
// copy of this software and associated documentation files (the "Software"),
// to deal in the Software without restriction, including without limitation
// the rights to use, copy, modify, merge, publish, distribute, sublicense,
// and/or sell copies of the Software, and to permit persons to whom the
// Software is furnished to do so, subject to the following conditions:
//
// The above copyright notice and this permission notice shall be included in
// all copies or substantial portions of the Software.
//
// THE SOFTWARE IS PROVIDED "AS IS", WITHOUT WARRANTY OF ANY KIND, EXPRESS OR
// IMPLIED, INCLUDING BUT NOT LIMITED TO THE WARRANTIES OF MERCHANTABILITY,
// FITNESS FOR A PARTICULAR PURPOSE AND NONINFRINGEMENT. IN NO EVENT SHALL THE
// AUTHORS OR COPYRIGHT HOLDERS BE LIABLE FOR ANY CLAIM, DAMAGES OR OTHER
// LIABILITY, WHETHER IN AN ACTION OF CONTRACT, TORT OR OTHERWISE, ARISING
// FROM, OUT OF OR IN CONNECTION WITH THE SOFTWARE OR THE USE OR OTHER
// DEALINGS IN THE SOFTWARE.
//
// //////////////////////////////////////////////////////////////////////////////
package jing.rxnSys;

import java.io.*;
import jing.rxnSys.ReactionSystem;
import jing.rxn.*;
import jing.chem.*;
import java.util.*;
import jing.mathTool.UncertainDouble;
import jing.param.*;
import jing.chemUtil.*;
import jing.chemParser.*;

// ## package jing::rxnSys
// ----------------------------------------------------------------------------
// jing\rxnSys\ReactionModelGenerator.java
// ----------------------------------------------------------------------------
// ## class ReactionModelGenerator
public class ReactionModelGenerator {
    protected LinkedList timeStep;
    protected ReactionModel reactionModel;
    protected String workingDirectory;
    protected LinkedList reactionSystemList;
    protected int paraInfor;
    protected boolean error;
    protected boolean sensitivity;
    protected LinkedList species;
    protected LinkedList initialStatusList;
    protected double rtol;
    protected static double atol;
    protected PrimaryKineticLibrary primaryKineticLibrary;
    protected ReactionLibrary ReactionLibrary;
    protected ReactionModelEnlarger reactionModelEnlarger;
    protected LinkedHashSet speciesSeed;
    protected ReactionGenerator reactionGenerator;
    protected LibraryReactionGenerator lrg;
    protected LinkedList tempList;
    protected LinkedList presList;
    protected LinkedList validList;
    protected LinkedList initList = new LinkedList();
    protected LinkedList beginList = new LinkedList();
    protected LinkedList endList = new LinkedList();
    protected LinkedList lastTList = new LinkedList();
    protected LinkedList currentTList = new LinkedList();
    protected LinkedList lastPList = new LinkedList();
    protected LinkedList currentPList = new LinkedList();
    protected LinkedList conditionChangedList = new LinkedList();
    protected LinkedList reactionChangedList = new LinkedList();
    protected int numConversions;
    protected String equationOfState;
    // 24Jun2009 MRH: variable stores the first temperature encountered in the condition.txt file
    // This temperature is used to select the "best" kinetics from the rxn library
    protected static Temperature temp4BestKinetics;
    protected static boolean useDiffusion;
    protected static boolean useSolvation;
    protected SeedMechanism seedMechanism = null;
    protected PrimaryThermoLibrary primaryThermoLibrary;
    protected PrimaryTransportLibrary primaryTransportLibrary;
    protected PrimaryAbrahamLibrary primaryAbrahamLibrary;
    protected static SolventData solvent;
    protected SolventLibrary solventLibrary;
    protected static double viscosity;
    protected boolean readrestart = false;
    protected boolean writerestart = false;
    protected LinkedHashSet restartCoreSpcs = new LinkedHashSet();
    protected LinkedHashSet restartEdgeSpcs = new LinkedHashSet();
    protected LinkedHashSet restartCoreRxns = new LinkedHashSet();
    protected LinkedHashSet restartEdgeRxns = new LinkedHashSet();
    // Constructors
    private LinkedHashSet specs = new LinkedHashSet();
    // public static native long getCpuTime();
    // static {System.loadLibrary("cpuTime");}
    public static boolean rerunFame = false;
    public static boolean keepQMfiles = false;
    protected static double tolerance;// can be interpreted as "coreTol" (vs. edgeTol)
    protected static double termTol;
    protected static double edgeTol;
    protected static int minSpeciesForPruning;
    protected static int maxEdgeSpeciesAfterPruning;
    public int limitingReactantID = 1;
    public int numberOfEquivalenceRatios = 0;

    // ## operation ReactionModelGenerator()
    public ReactionModelGenerator() {
        workingDirectory = System.getProperty("RMG.workingDirectory");
    }

    // ## operation initializeReactionSystem()
    // 10/24/07 gmagoon: changed name to initializeReactionSystems
    public void initializeReactionSystems() throws InvalidSymbolException,
            IOException {
        // #[ operation initializeReactionSystem()
        try {
            String initialConditionFile = System
                    .getProperty("jing.rxnSys.ReactionModelGenerator.conditionFile");
            if (initialConditionFile == null) {
                Logger.critical("undefined system property: jing.rxnSys.ReactionModelGenerator.conditionFile");
                System.exit(0);
            }
            // double sandeep = getCpuTime();
            // System.out.println(getCpuTime()/1e9/60);
            FileReader in = new FileReader(initialConditionFile);
            BufferedReader reader = new BufferedReader(in);
            // TemperatureModel temperatureModel = null;//10/27/07 gmagoon: commented out
            // PressureModel pressureModel = null;//10/27/07 gmagoon: commented out
            // ReactionModelEnlarger reactionModelEnlarger = null;//10/9/07 gmagoon: commented out: unneeded now and
// causes scope problems
            FinishController finishController = null;
            // DynamicSimulator dynamicSimulator = null;//10/27/07 gmagoon: commented out and replaced with following
// line
            LinkedList dynamicSimulatorList = new LinkedList();
            setPrimaryKineticLibrary(null);// 10/14/07 gmagoon: changed to use setPrimaryReactionLibrary
            double[] conversionSet = new double[50];
            String line = ChemParser.readMeaningfulLine(reader, true);
            /*
             * if (line.startsWith("Restart")){ StringTokenizer st = new StringTokenizer(line); String token =
             * st.nextToken(); token = st.nextToken(); if (token.equalsIgnoreCase("true")) {
             * //Runtime.getRuntime().exec("cp Restart/allSpecies.txt Restart/allSpecies1.txt");
             * //Runtime.getRuntime().exec("echo  >> allSpecies.txt"); restart = true; } else if
             * (token.equalsIgnoreCase("false")) { Runtime.getRuntime().exec("rm Restart/allSpecies.txt"); restart =
             * false; } else throw new InvalidSymbolException("UnIdentified Symbol "+token+" after Restart:"); } else
             * throw new InvalidSymbolException("Can't find Restart!");
             */
            // line = ChemParser.readMeaningfulLine(reader);
            if (line.startsWith("Database")) {// svp
                line = ChemParser.readMeaningfulLine(reader, true);
            } else
                throw new InvalidSymbolException("Can't find database!");
            // if (line.startsWith("PrimaryThermoLibrary")){//svp
            // line = ChemParser.readMeaningfulLine(reader);
            // }
            // else throw new InvalidSymbolException("Can't find primary thermo library!");
            /*
             * Added by MRH on 15-Jun-2009 Give user the option to change the maximum carbon, oxygen, and/or radical
             * number for all species. These lines will be optional in the condition.txt file. Values are hard- coded
             * into RMG (in ChemGraph.java), but any user- defined input will override these values.
             */
            /*
             * Moved from before InitialStatus to before PrimaryThermoLibary by MRH on 27-Oct-2009 Overriding default
             * values of maximum number of "X" per chemgraph should come before RMG attempts to make any chemgraph. The
             * first instance RMG will attempt to make a chemgraph is in reading the primary thermo library.
             */
            line = readMaxAtomTypes(line, reader);
// if (line.startsWith("MaxCarbonNumber")) {
// StringTokenizer st = new StringTokenizer(line);
// String dummyString = st.nextToken(); // This should hold "MaxCarbonNumberPerSpecies:"
// int maxCNum = Integer.parseInt(st.nextToken());
// ChemGraph.setMaxCarbonNumber(maxCNum);
// System.out.println("Note: Overriding RMG-defined MAX_CARBON_NUM with user-defined value: " + maxCNum);
// line = ChemParser.readMeaningfulLine(reader);
// }
// if (line.startsWith("MaxOxygenNumber")) {
// StringTokenizer st = new StringTokenizer(line);
// String dummyString = st.nextToken(); // This should hold "MaxOxygenNumberPerSpecies:"
// int maxONum = Integer.parseInt(st.nextToken());
// ChemGraph.setMaxOxygenNumber(maxONum);
// System.out.println("Note: Overriding RMG-defined MAX_OXYGEN_NUM with user-defined value: " + maxONum);
// line = ChemParser.readMeaningfulLine(reader);
// }
// if (line.startsWith("MaxRadicalNumber")) {
// StringTokenizer st = new StringTokenizer(line);
// String dummyString = st.nextToken(); // This should hold "MaxRadicalNumberPerSpecies:"
// int maxRadNum = Integer.parseInt(st.nextToken());
// ChemGraph.setMaxRadicalNumber(maxRadNum);
// System.out.println("Note: Overriding RMG-defined MAX_RADICAL_NUM with user-defined value: " + maxRadNum);
// line = ChemParser.readMeaningfulLine(reader);
// }
// if (line.startsWith("MaxSulfurNumber")) {
// StringTokenizer st = new StringTokenizer(line);
// String dummyString = st.nextToken(); // This should hold "MaxSulfurNumberPerSpecies:"
// int maxSNum = Integer.parseInt(st.nextToken());
// ChemGraph.setMaxSulfurNumber(maxSNum);
// System.out.println("Note: Overriding RMG-defined MAX_SULFUR_NUM with user-defined value: " + maxSNum);
// line = ChemParser.readMeaningfulLine(reader);
// }
// if (line.startsWith("MaxSiliconNumber")) {
// StringTokenizer st = new StringTokenizer(line);
// String dummyString = st.nextToken(); // This should hold "MaxSiliconNumberPerSpecies:"
// int maxSiNum = Integer.parseInt(st.nextToken());
// ChemGraph.setMaxSiliconNumber(maxSiNum);
// System.out.println("Note: Overriding RMG-defined MAX_SILICON_NUM with user-defined value: " + maxSiNum);
// line = ChemParser.readMeaningfulLine(reader);
// }
// if (line.startsWith("MaxHeavyAtom")) {
// StringTokenizer st = new StringTokenizer(line);
// String dummyString = st.nextToken(); // This should hold "MaxHeavyAtomPerSpecies:"
// int maxHANum = Integer.parseInt(st.nextToken());
// ChemGraph.setMaxHeavyAtomNumber(maxHANum);
// System.out.println("Note: Overriding RMG-defined MAX_HEAVYATOM_NUM with user-defined value: " + maxHANum);
// line = ChemParser.readMeaningfulLine(reader);
// }
            /*
             * Read in the Primary Thermo Library MRH 7-Jul-2009
             */
            if (line.startsWith("PrimaryThermoLibrary:")) {
                /*
                 * MRH 27Feb2010: Changing the "read in Primary Thermo Library information" code into it's own method.
                 * Other modules (e.g. PopulateReactions) will be utilizing the exact code. Rather than copying and
                 * pasting code into other modules, just have everything call this new method: readAndMakePTL
                 */
                readAndMakePTL(reader);
            } else
                throw new InvalidSymbolException(
                        "Error reading condition.txt file: "
                                + "Could not locate PrimaryThermoLibrary field");
            line = ChemParser.readMeaningfulLine(reader, true);
            /*
             * MRH 17-May-2010: Added primary transport library field
             */
            if (line.toLowerCase().startsWith("primarytransportlibrary")) {
                readAndMakePTransL(reader);
            } else
                throw new InvalidSymbolException(
                        "Error reading condition.txt file: "
                                + "Could not locate PrimaryTransportLibrary field.");
            line = ChemParser.readMeaningfulLine(reader, true);
            // Extra forbidden structures may be specified after the Primary Thermo Library
            if (line.startsWith("ForbiddenStructures:")) {
                readExtraForbiddenStructures(reader);
                line = ChemParser.readMeaningfulLine(reader, true);
            }
            if (line.toLowerCase().startsWith("readrestart")) {
                StringTokenizer st = new StringTokenizer(line);
                String tempString = st.nextToken(); // "ReadRestart:"
                tempString = st.nextToken();
                if (tempString.toLowerCase().equals("yes")) {
                    readrestart = true;
                    readRestartSpecies();
                    readRestartReactions();
                } else
                    readrestart = false;
                line = ChemParser.readMeaningfulLine(reader, true);
            } else
                throw new InvalidSymbolException(
                        "Cannot locate ReadRestart field");
            if (line.toLowerCase().startsWith("writerestart")) {
                StringTokenizer st = new StringTokenizer(line);
                String tempString = st.nextToken(); // "WriteRestart:"
                tempString = st.nextToken();
                if (tempString.toLowerCase().equals("yes"))
                    writerestart = true;
                else
                    writerestart = false;
                line = ChemParser.readMeaningfulLine(reader, true);
            } else
                throw new InvalidSymbolException(
                        "Cannot locate WriteRestart field");
            // read temperature model
            // gmagoon 10/23/07: modified to handle multiple temperatures; note that this requires different formatting
// of units in condition.txt
            if (line.startsWith("TemperatureModel:")) {
                createTModel(line);
// StringTokenizer st = new StringTokenizer(line);
// String name = st.nextToken();
// String modelType = st.nextToken();
// //String t = st.nextToken();
// String unit = st.nextToken();
// unit = ChemParser.removeBrace(unit);
// if (modelType.equals("Constant")) {
// tempList = new LinkedList();
// //read first temperature
// double t = Double.parseDouble(st.nextToken());
// tempList.add(new ConstantTM(t, unit));
// Temperature temp = new Temperature(t, unit);//10/29/07 gmagoon: added this line and next two lines to set
// Global.lowTemperature and Global.highTemperature
// Global.lowTemperature = (Temperature)temp.clone();
// Global.highTemperature = (Temperature)temp.clone();
// //read remaining temperatures
// while (st.hasMoreTokens()) {
// t = Double.parseDouble(st.nextToken());
// tempList.add(new ConstantTM(t, unit));
// temp = new Temperature(t,unit);//10/29/07 gmagoon: added this line and next two "if" statements to set
// Global.lowTemperature and Global.highTemperature
// if(temp.getK() < Global.lowTemperature.getK())
// Global.lowTemperature = (Temperature)temp.clone();
// if(temp.getK() > Global.highTemperature.getK())
// Global.highTemperature = (Temperature)temp.clone();
// }
// // Global.temperature = new Temperature(t,unit);
// }
                // 10/23/07 gmagoon: commenting out; further updates needed to get this to work
                // else if (modelType.equals("Curved")) {
                // String t = st.nextToken();
                // // add reading curved temperature function here
                // temperatureModel = new CurvedTM(new LinkedList());
                // }
// else {
// throw new InvalidSymbolException("condition.txt: Unknown TemperatureModel = " + modelType);
// }
            } else
                throw new InvalidSymbolException(
                        "condition.txt: can't find TemperatureModel!");
            // read in pressure model
            line = ChemParser.readMeaningfulLine(reader, true);
            if (line.startsWith("PressureModel:")) {
                createPModel(line);
// StringTokenizer st = new StringTokenizer(line);
// String name = st.nextToken();
// String modelType = st.nextToken();
// //String p = st.nextToken();
// String unit = st.nextToken();
// unit = ChemParser.removeBrace(unit);
// if (modelType.equals("Constant")) {
// presList = new LinkedList();
// //read first pressure
// double p = Double.parseDouble(st.nextToken());
// Pressure pres = new Pressure(p, unit);
// Global.lowPressure = (Pressure)pres.clone();
// Global.highPressure = (Pressure)pres.clone();
// presList.add(new ConstantPM(p, unit));
// //read remaining temperatures
// while (st.hasMoreTokens()) {
// p = Double.parseDouble(st.nextToken());
// presList.add(new ConstantPM(p, unit));
// pres = new Pressure(p, unit);
// if(pres.getBar() < Global.lowPressure.getBar())
// Global.lowPressure = (Pressure)pres.clone();
// if(pres.getBar() > Global.lowPressure.getBar())
// Global.highPressure = (Pressure)pres.clone();
// }
// //Global.pressure = new Pressure(p, unit);
// }
// //10/23/07 gmagoon: commenting out; further updates needed to get this to work
// //else if (modelType.equals("Curved")) {
// // // add reading curved pressure function here
// // pressureModel = new CurvedPM(new LinkedList());
// //}
// else {
// throw new InvalidSymbolException("condition.txt: Unknown PressureModel = " + modelType);
// }
            } else
                throw new InvalidSymbolException(
                        "condition.txt: can't find PressureModel!");
            // after PressureModel comes an optional line EquationOfState
            // if "EquationOfState: Liquid" is found then initial concentrations are assumed to be correct
            // if it is ommited, then initial concentrations are normalised to ensure PV=NRT (ideal gas law)
            line = ChemParser.readMeaningfulLine(reader, true);
            if (line.startsWith("EquationOfState")) {
                StringTokenizer st = new StringTokenizer(line);
                String name = st.nextToken();
                String eosType = st.nextToken().toLowerCase();
                if (eosType.equals("liquid")) {
                    equationOfState = "Liquid";
                    Logger.info("Equation of state: Liquid. Relying on concentrations in input file to get density correct; not checking PV=NRT");
                }
                line = ChemParser.readMeaningfulLine(reader, true);
            }
            // Read in InChI generation
            if (line.startsWith("InChIGeneration:")) {
                StringTokenizer st = new StringTokenizer(line);
                String name = st.nextToken();
                String inchiOnOff = st.nextToken().toLowerCase();
                if (inchiOnOff.equals("on")) {
                    Species.useInChI = true;
                } else if (inchiOnOff.equals("off")) {
                    Species.useInChI = false;
                } else
                    throw new InvalidSymbolException(
                            "condition.txt: Unknown InChIGeneration flag: "
                                    + inchiOnOff);
                line = ChemParser.readMeaningfulLine(reader, true);
            }
            // Read in Solvation effects
            if (line.startsWith("Solvation:")) {
                StringTokenizer st = new StringTokenizer(line);
                String name = st.nextToken();
                String solvationOnOff = st.nextToken().toLowerCase();
                if (solvationOnOff.equals("on")) {
                    setUseSolvation(true);
                    Species.useSolvation = true;
                    readAndMakePAL();
                    String solventname = st.nextToken().toLowerCase();
                    readAndMakeSL(solventname);
                    Logger.info(String
                            .format("Using solvation corrections to thermochemsitry with solvent properties of %s",
                                    solventname));
                } else if (solvationOnOff.startsWith("off")) {
                    setUseSolvation(false);
                    Species.useSolvation = false;
                } else
                    throw new InvalidSymbolException(
                            "condition.txt: Unknown solvation flag: "
                                    + solvationOnOff);
                line = ChemParser.readMeaningfulLine(reader, true);
            }
            // Read in Diffusion effects
            // If 'Diffusion' is 'on' then override the settings made by the solvation flag and sets solvation 'on'
            if (line.startsWith("Diffusion:")) {
                StringTokenizer st = new StringTokenizer(line);
                String name = st.nextToken();
                String diffusionOnOff = st.nextToken().toLowerCase();
                if (diffusionOnOff.equals("on")) {
                    String viscosity_str = st.nextToken();
                    viscosity = Double.parseDouble(viscosity_str);
                    setUseDiffusion(true);
                    Logger.info(String
                            .format("Using diffusion corrections to kinetics with solvent viscosity of %.3g Pa.s.",
                                    viscosity));
                } else if (diffusionOnOff.equals("off")) {
                    setUseDiffusion(false);
                } else
                    throw new InvalidSymbolException(
                            "condition.txt: Unknown diffusion flag: "
                                    + diffusionOnOff);
                line = ChemParser.readMeaningfulLine(reader, true);// read in reactants or thermo line
            }
            /*
             * AJ 12JULY2010: Right now we do not want RMG to throw an exception if it cannot find a diffusion flag
             */
            // else throw new InvalidSymbolException("condition.txt: Cannot find diffusion flag.");
            // Should have already read in reactants or thermo line into variable 'line'
            // Read in optional QM thermo generation
            if (line.startsWith("ThermoMethod:")) {
                StringTokenizer st = new StringTokenizer(line);
                String name = st.nextToken();
                String thermoMethod = st.nextToken().toLowerCase();
                ChemGraph.TDMETHOD = thermoMethod;
                if (thermoMethod.contains("qm")
                        || thermoMethod.contains("hybrid")) {
                    if (st.hasMoreTokens()) {// override the default qmprogram ("both") if there are more; current
// options: "gaussian03" and "mopac" and of course, "both"
                        QMTP.qmprogram = st.nextToken().toLowerCase();
                    }
                    // line=ChemParser.readMeaningfulLine(reader, true);
                    line = ChemParser.readMeaningfulLine(reader, true);
                    if (line.startsWith("MaxRadNumForQM:")) {
                        StringTokenizer st3 = new StringTokenizer(line);
                        String nameRadNum = st3.nextToken();
                        Global.maxRadNumForQM = Integer.parseInt(st3
                                .nextToken());
                    } else {
                        Logger.critical("condition.txt: Can't find 'MaxRadNumForQM:' field");
                        System.exit(0);
                    }
                    line = ChemParser.readMeaningfulLine(reader, true);
                    if (line.startsWith("CheckConnectivity:")) {
                        StringTokenizer st4 = new StringTokenizer(line);
                        String nameCheckConnectivity = st4.nextToken();
                        String checkConnSetting = st4.nextToken().toLowerCase();
                        if (checkConnSetting.equals("off")) {// no connectivity checking
                            QMTP.connectivityCheck = 0;
                        } else if (checkConnSetting.equals("check")) {// print a warning if the connectivity doesn't
// appear to match
                            QMTP.connectivityCheck = 1;
                        } else if (checkConnSetting.equals("confirm")) {// consider the run a failure if the
// connectivity doesn't appear to match
                            QMTP.connectivityCheck = 2;
                        } else {
                            Logger.critical("condition.txt: Inappropriate 'CheckConnectivity' value (should be 'off', 'check', or 'confirm')");
                            System.exit(0);
                        }
                    } else {
                        Logger.critical("condition.txt: Can't find 'CheckConnectivity:' field (should be 'off', 'check', or 'confirm')");
                        System.exit(0);
                    }
                    line = ChemParser.readMeaningfulLine(reader, true); // read in either QM 'KeepQMFiles:' option or
// 'InitialStatus' line.
                    if (line.startsWith("KeepQMFiles:")) {
                        StringTokenizer st5 = new StringTokenizer(line);
                        String nameQmVerbose = st5.nextToken(); // String Verbose
                        String checkQmVerbose = st5.nextToken().toLowerCase();
                        if (checkQmVerbose.equals("no")) {
                            QMTP.keepQMfiles = false;
                        } else if (!checkQmVerbose.equals("yes")) {
                            Logger.critical("condition.txt: QMTP 'KeepQMFiles' field should be 'yes' or 'no'");
                            System.exit(0);
                        }
                        // Read another line
                        line = ChemParser.readMeaningfulLine(reader, true);
                    } else {
                        Logger.critical("Can't find QMTP 'KeepQMFiles:' field. Defaulting to 'yes'.");
                        QMTP.keepQMfiles = true;
                    }
                }// otherwise, the flag useQM will remain false by default and the traditional group additivity approach
// will be used
            }
            // // Read in Solvation effects
            // if (line.startsWith("Solvation:")) {
            // StringTokenizer st = new StringTokenizer(line);
            // String name = st.nextToken();
            // String solvationOnOff = st.nextToken().toLowerCase();
            // if (solvationOnOff.equals("on")) {
            // Species.useSolvation = true;
            // } else if (solvationOnOff.equals("off")) {
            // Species.useSolvation = false;
            // }
            // else throw new InvalidSymbolException("condition.txt: Unknown solvation flag: " + solvationOnOff);
            // }
            // else throw new InvalidSymbolException("condition.txt: Cannot find solvation flag.");
            // read in reactants
            //
            // 10/4/07 gmagoon: moved to initializeCoreEdgeReactionModel
            // LinkedHashSet p_speciesSeed = new LinkedHashSet();//gmagoon 10/4/07: changed to p_speciesSeed
            // setSpeciesSeed(p_speciesSeed);//gmagoon 10/4/07: added
            LinkedHashMap speciesSet = new LinkedHashMap();
            /*
             * 7/Apr/2010: MRH Neither of these variables are utilized
             */
// LinkedHashMap speciesStatus = new LinkedHashMap();
// int speciesnum = 1;
            // System.out.println(line);
            if (line.startsWith("InitialStatus")) {
                speciesSet = populateInitialStatusListWithReactiveSpecies(reader);
// line = ChemParser.readMeaningfulLine(reader);
// while (!line.equals("END")) {
// StringTokenizer st = new StringTokenizer(line);
// String index = st.nextToken();
// String name = null;
// if (!index.startsWith("(")) name = index;
// else name = st.nextToken();
// //if (restart) name += "("+speciesnum+")";
// // 24Jun2009: MRH
// // Check if the species name begins with a number.
// // If so, terminate the program and inform the user to choose
// // a different name. This is implemented so that the chem.inp
// // file generated will be valid when run in Chemkin
// try {
// int doesNameBeginWithNumber = Integer.parseInt(name.substring(0,1));
// System.out.println("\nA species name should not begin with a number." +
// " Please rename species: " + name + "\n");
// System.exit(0);
// } catch (NumberFormatException e) {
// // We're good
// }
// speciesnum ++;
// if (!(st.hasMoreTokens())) throw new InvalidSymbolException("Couldn't find concentration of species: "+name);
// String conc = st.nextToken();
// double concentration = Double.parseDouble(conc);
// String unit = st.nextToken();
// unit = ChemParser.removeBrace(unit);
// if (unit.equals("mole/l") || unit.equals("mol/l") || unit.equals("mole/liter") || unit.equals("mol/liter")) {
// concentration /= 1000;
// unit = "mol/cm3";
// }
// else if (unit.equals("mole/m3") || unit.equals("mol/m3")) {
// concentration /= 1000000;
// unit = "mol/cm3";
// }
// else if (unit.equals("molecule/cm3") || unit.equals("molecules/cm3")) {
// concentration /= 6.022e23;
// }
// else if (!unit.equals("mole/cm3") && !unit.equals("mol/cm3")) {
// throw new InvalidUnitException("Species Concentration in condition.txt!");
// }
//
// //GJB to allow "unreactive" species that only follow user-defined library reactions.
// // They will not react according to RMG reaction families
// boolean IsReactive = true;
// boolean IsConstantConcentration = false;
// while (st.hasMoreTokens()) {
// String reactive = st.nextToken().trim();
// if (reactive.equalsIgnoreCase("unreactive"))
// IsReactive = false;
// if (reactive.equalsIgnoreCase("constantconcentration"))
// IsConstantConcentration=true;
// }
//
// Graph g = ChemParser.readChemGraph(reader);
// ChemGraph cg = null;
// try {
// cg = ChemGraph.make(g);
// }
// catch (ForbiddenStructureException e) {
// System.out.println("Forbidden Structure:\n" + e.getMessage());
// throw new InvalidSymbolException("A species in the input file has a forbidden structure.");
// }
// //System.out.println(name);
// Species species = Species.make(name,cg);
// species.setReactivity(IsReactive); // GJB
// species.setConstantConcentration(IsConstantConcentration);
// speciesSet.put(name, species);
// getSpeciesSeed().add(species);
// double flux = 0;
// int species_type = 1; // reacted species
// SpeciesStatus ss = new SpeciesStatus(species,species_type,concentration,flux);
// speciesStatus.put(species, ss);
// line = ChemParser.readMeaningfulLine(reader);
// }
// ReactionTime initial = new ReactionTime(0,"S");
// //10/23/07 gmagoon: modified for handling multiple temperature, pressure conditions; note: concentration within
// speciesStatus (and list of conversion values) should not need to be modified for each T,P since this is done within
// isTPCconsistent in ReactionSystem
// initialStatusList = new LinkedList();
// for (Iterator iter = tempList.iterator(); iter.hasNext(); ) {
// TemperatureModel tm = (TemperatureModel)iter.next();
// for (Iterator iter2 = presList.iterator(); iter2.hasNext(); ){
// PressureModel pm = (PressureModel)iter2.next();
// // LinkedHashMap speStat = (LinkedHashMap)speciesStatus.clone();//10/31/07 gmagoon: trying creating multiple
// instances of speciesStatus to address issues with concentration normalization (last normalization seems to apply to
// all)
// Set ks = speciesStatus.keySet();
// LinkedHashMap speStat = new LinkedHashMap();
// for (Iterator iter3 = ks.iterator(); iter3.hasNext();){//11/1/07 gmagoon: perform deep copy; (is there an easier or
// more elegant way to do this?)
// SpeciesStatus ssCopy = (SpeciesStatus)speciesStatus.get(iter3.next());
// speStat.put(ssCopy.getSpecies(),new
// SpeciesStatus(ssCopy.getSpecies(),ssCopy.getSpeciesType(),ssCopy.getConcentration(),ssCopy.getFlux()));
// }
// initialStatusList.add(new InitialStatus(speStat,tm.getTemperature(initial),pm.getPressure(initial)));
// }
// }
            } else
                throw new InvalidSymbolException(
                        "condition.txt: can't find InitialStatus!");
            // read in inert gas concentration
            line = ChemParser.readMeaningfulLine(reader, true);
            if (line.startsWith("InertGas:")) {
                populateInitialStatusListWithInertSpecies(reader);
// line = ChemParser.readMeaningfulLine(reader);
// while (!line.equals("END")) {
// StringTokenizer st = new StringTokenizer(line);
// String name = st.nextToken().trim();
// String conc = st.nextToken();
// double inertConc = Double.parseDouble(conc);
// String unit = st.nextToken();
// unit = ChemParser.removeBrace(unit);
// if (unit.equals("mole/l") || unit.equals("mol/l") || unit.equals("mole/liter") || unit.equals("mol/liter")) {
// inertConc /= 1000;
// unit = "mol/cm3";
// }
// else if (unit.equals("mole/m3") || unit.equals("mol/m3")) {
// inertConc /= 1000000;
// unit = "mol/cm3";
// }
// else if (unit.equals("molecule/cm3") || unit.equals("molecules/cm3")) {
// inertConc /= 6.022e23;
// unit = "mol/cm3";
// }
// else if (!unit.equals("mole/cm3") && !unit.equals("mol/cm3")) {
// throw new InvalidUnitException("Inert Gas Concentration not recognized: " + unit);
// }
//
// //SystemSnapshot.putInertGas(name,inertConc);
// for(Iterator iter=initialStatusList.iterator();iter.hasNext(); ){//6/23/09 gmagoon: needed to change this to
// accommodate non-static inertConc
// ((InitialStatus)iter.next()).putInertGas(name,inertConc);
// }
// line = ChemParser.readMeaningfulLine(reader);
// }
            } else
                throw new InvalidSymbolException(
                        "condition.txt: can't find Inert gas concentration!");
            // read in spectroscopic data estimator
            line = ChemParser.readMeaningfulLine(reader, true);
            if (line.startsWith("SpectroscopicDataEstimator:")) {
                setSpectroscopicDataMode(line);
// StringTokenizer st = new StringTokenizer(line);
// String name = st.nextToken();
// String sdeType = st.nextToken().toLowerCase();
// if (sdeType.equals("frequencygroups") || sdeType.equals("default")) {
// SpectroscopicData.mode = SpectroscopicData.Mode.FREQUENCYGROUPS;
// }
// else if (sdeType.equals("therfit") || sdeType.equals("threefrequencymodel")) {
// SpectroscopicData.mode = SpectroscopicData.Mode.THREEFREQUENCY;
// }
// else if (sdeType.equals("off") || sdeType.equals("none")) {
// SpectroscopicData.mode = SpectroscopicData.Mode.OFF;
// }
// else throw new InvalidSymbolException("condition.txt: Unknown SpectroscopicDataEstimator = " + sdeType);
            } else
                throw new InvalidSymbolException(
                        "condition.txt: can't find SpectroscopicDataEstimator!");
            // pressure dependence and related flags
            line = ChemParser.readMeaningfulLine(reader, true);
            if (line.toLowerCase().startsWith("pressuredependence:"))
                line = setPressureDependenceOptions(line, reader);
            else
                throw new InvalidSymbolException(
                        "condition.txt: can't find PressureDependence flag!");
            if (readrestart)
                if (PDepNetwork.generateNetworks)
                    readPDepNetworks();
            // include species (optional)
            /*
             * MRH 3-APR-2010: This if statement is no longer necessary and was causing an error when the
             * PressureDependence field was set to "off"
             */
// if (!PDepRateConstant.getMode().name().equals("CHEBYSHEV") &&
// !PDepRateConstant.getMode().name().equals("PDEPARRHENIUS"))
// line = ChemParser.readMeaningfulLine(reader);
            // read in finish controller
            if (line.startsWith("FinishController")) {
                line = ChemParser.readMeaningfulLine(reader, true);
                StringTokenizer st = new StringTokenizer(line);
                String index = st.nextToken();
                String goal = st.nextToken();
                String type = st.nextToken();
                TerminationTester tt;
                if (type.startsWith("Conversion")) {
                    LinkedList spc = new LinkedList();
                    while (st.hasMoreTokens()) {
                        String name = st.nextToken();
                        Species spe = (Species) speciesSet.get(name);
                        if (spe == null)
                            throw new InvalidConversionException(
                                    "Unknown reactant in 'Goal Conversion' field of input file : "
                                            + name);
                        setLimitingReactantID(spe.getID());
                        String conv = st.nextToken();
                        double conversion;
                        try {
                            if (conv.endsWith("%")) {
                                conversion = Double.parseDouble(conv.substring(
                                        0, conv.length() - 1)) / 100;
                            } else {
                                conversion = Double.parseDouble(conv);
                            }
                            conversionSet[49] = conversion;
                        } catch (NumberFormatException e) {
                            throw new NumberFormatException(
                                    "wrong number format for conversion in initial condition file!");
                        }
                        SpeciesConversion sc = new SpeciesConversion(spe,
                                conversion);
                        spc.add(sc);
                    }
                    tt = new ConversionTT(spc);
                } else if (type.startsWith("ReactionTime")) {
                    double time = Double.parseDouble(st.nextToken());
                    String unit = ChemParser.removeBrace(st.nextToken());
                    ReactionTime rt = new ReactionTime(time, unit);
                    tt = new ReactionTimeTT(rt);
                } else {
                    throw new InvalidSymbolException(
                            "condition.txt: Unknown FinishController = " + type);
                }
                line = ChemParser.readMeaningfulLine(reader, true);
                st = new StringTokenizer(line, ":");
                String temp = st.nextToken();
                String tol = st.nextToken();
                try {
                    if (tol.endsWith("%")) {
                        tolerance = Double.parseDouble(tol.substring(0,
                                tol.length() - 1)) / 100;
                    } else {
                        tolerance = Double.parseDouble(tol);
                    }
                } catch (NumberFormatException e) {
                    throw new NumberFormatException(
                            "wrong number format for conversion in initial condition file!");
                }
                ValidityTester vt = null;
                if (reactionModelEnlarger instanceof RateBasedRME)
                    vt = new RateBasedVT(tolerance);
                else if (reactionModelEnlarger instanceof RateBasedPDepRME)
                    vt = new RateBasedPDepVT(tolerance);
                else
                    throw new InvalidReactionModelEnlargerException();
                finishController = new FinishController(tt, vt);
            } else
                throw new InvalidSymbolException(
                        "condition.txt: can't find FinishController!");
            // read in dynamic simulator
            line = ChemParser.readMeaningfulLine(reader, true);
            if (line.startsWith("DynamicSimulator")) {
                StringTokenizer st = new StringTokenizer(line, ":");
                String temp = st.nextToken();
                String simulator = st.nextToken().trim();
                // read in non-negative option if it exists: syntax would be something like this:
// "DynamicSimulator: DASSL: non-negative"
                if (st.hasMoreTokens()) {
                    if (st.nextToken().trim().toLowerCase()
                            .equals("non-negative")) {
                        if (simulator.toLowerCase().equals("dassl"))
                            JDAS.nonnegative = true;
                        else {
                            Logger.critical("Non-negative option is currently only supported for DASSL. Switch to DASSL solver or remove non-negative option.");
                            System.exit(0);
                        }
                    }
                }
                numConversions = 0;// 5/6/08 gmagoon: moved declaration from initializeReactionSystem() to be an
// attribute so it can be accessed by modelGenerator()
                // int numConversions = 0;
                boolean autoflag = false;// 5/2/08 gmagoon: updating the following if/else-if block to consider input
// where we want to check model validity within the ODE solver at each time step; this will be indicated by the use of a
// string beginning with "AUTO" after the "TimeStep" or "Conversions" line
                // read in time step
                line = ChemParser.readMeaningfulLine(reader, true);
                if (line.startsWith("TimeStep:")) {
                    if (!(finishController.terminationTester instanceof ReactionTimeTT))
                        throw new InvalidSymbolException(
                                "'TimeStep:' specified but finish controller goal is not reaction time.");
                    st = new StringTokenizer(line);
                    temp = st.nextToken();
                    while (st.hasMoreTokens()) {
                        temp = st.nextToken();
                        if (temp.startsWith("AUTO")) {// note potential opportunity for making case insensitive by
// using: temp.toUpperCase().startsWith("AUTO")
                            autoflag = true;
                        } else if (!autoflag) {// use "else if" to make sure additional numbers are not read in case
// numbers are erroneously used following AUTO; note that there could still be a problem if numbers come before "AUTO"
                            double tStep = Double.parseDouble(temp);
                            String unit = "sec";
                            setTimeStep(new ReactionTime(tStep, unit));
                        }
                    }
                    ((ReactionTimeTT) finishController.terminationTester)
                            .setTimeSteps(timeStep);
                } else if (line.startsWith("Conversions:")) {
                    if (!(finishController.terminationTester instanceof ConversionTT))
                        throw new InvalidSymbolException(
                                "'Conversions:' specified but finish controller goal is not conversion.");
                    st = new StringTokenizer(line);
                    temp = st.nextToken();
                    int i = 0;
                    SpeciesConversion sc = (SpeciesConversion) ((ConversionTT) finishController.terminationTester).speciesGoalConversionSet
                            .get(0);
                    Species convSpecies = sc.species;
                    Iterator iter = ((InitialStatus) (initialStatusList.get(0)))
                            .getSpeciesStatus();// 10/23/07 gmagoon: changed to use first element of initialStatusList,
// as subsequent operations should not be affected by which one is chosen
                    double initialConc = 0;
                    while (iter.hasNext()) {
                        SpeciesStatus sps = (SpeciesStatus) iter.next();
                        if (sps.species.equals(convSpecies))
                            initialConc = sps.concentration;
                    }
                    while (st.hasMoreTokens()) {
                        temp = st.nextToken();
                        if (temp.startsWith("AUTO")) {
                            autoflag = true;
                        } else if (!autoflag) {
                            double conv = Double.parseDouble(temp);
                            conversionSet[i] = (1 - conv) * initialConc;
                            i++;
                        }
                    }
                    conversionSet[i] = (1 - conversionSet[49]) * initialConc;
                    numConversions = i + 1;
                } else
                    throw new InvalidSymbolException(
                            "In condition file can't find 'TimeStep:' or 'Conversions:' for dynamic simulator.");
                //
                if (temp.startsWith("AUTOPRUNE")) {// for the AUTOPRUNE case, read in additional lines for termTol and
// edgeTol
                    line = ChemParser.readMeaningfulLine(reader, true);
                    if (line.startsWith("TerminationTolerance:")) {
                        st = new StringTokenizer(line);
                        temp = st.nextToken();
                        termTol = Double.parseDouble(st.nextToken());
                    } else {
                        Logger.critical("Cannot find TerminationTolerance in condition.txt");
                        System.exit(0);
                    }
                    line = ChemParser.readMeaningfulLine(reader, true);
                    if (line.startsWith("PruningTolerance:")) {
                        st = new StringTokenizer(line);
                        temp = st.nextToken();
                        edgeTol = Double.parseDouble(st.nextToken());
                    } else {
                        Logger.critical("Cannot find PruningTolerance in condition.txt");
                        System.exit(0);
                    }
                    line = ChemParser.readMeaningfulLine(reader, true);
                    if (line.startsWith("MinSpeciesForPruning:")) {
                        st = new StringTokenizer(line);
                        temp = st.nextToken();
                        minSpeciesForPruning = Integer.parseInt(st.nextToken());
                    } else {
                        Logger.critical("Cannot find MinSpeciesForPruning in condition.txt");
                        System.exit(0);
                    }
                    line = ChemParser.readMeaningfulLine(reader, true);
                    if (line.startsWith("MaxEdgeSpeciesAfterPruning:")) {
                        st = new StringTokenizer(line);
                        temp = st.nextToken();
                        maxEdgeSpeciesAfterPruning = Integer.parseInt(st
                                .nextToken());
                    } else {
                        Logger.critical("Cannot find MaxEdgeSpeciesAfterPruning in condition.txt");
                        System.exit(0);
                    }
                    // print header for pruning log (based on restart format)
                    BufferedWriter bw = null;
                    try {
                        File f = new File(System.getProperty("RMG.PruningDir"),
                                "edgeReactions.txt");
                        bw = new BufferedWriter(new FileWriter(f, true));
                        String EaUnits = ArrheniusKinetics.getEaUnits();
                        bw.write("UnitsOfEa: " + EaUnits);
                        bw.newLine();
                    } catch (IOException ex) {
                        Logger.logStackTrace(ex);
                    } finally {
                        try {
                            if (bw != null) {
                                bw.flush();
                                bw.close();
                            }
                        } catch (IOException ex) {
                            Logger.logStackTrace(ex);
                        }
                    }
                } else if (temp.startsWith("AUTO")) {// in the non-autoprune case (i.e. original AUTO functionality), we
// set the new parameters to values that should reproduce original functionality
                    termTol = tolerance;
                    edgeTol = 0;
                    minSpeciesForPruning = 999999;// arbitrary high number (actually, the value here should not matter,
// since pruning should not be done)
                    maxEdgeSpeciesAfterPruning = 999999;
                }
                // read in atol
                line = ChemParser.readMeaningfulLine(reader, true);
                if (line.startsWith("Atol:")) {
                    st = new StringTokenizer(line);
                    temp = st.nextToken();
                    atol = Double.parseDouble(st.nextToken());
                } else
                    throw new InvalidSymbolException(
                            "condition.txt: can't find Atol for dynamic simulator!");
                // read in rtol
                line = ChemParser.readMeaningfulLine(reader, true);
                if (line.startsWith("Rtol:")) {
                    st = new StringTokenizer(line);
                    temp = st.nextToken();
                    String rel_tol = st.nextToken();
                    if (rel_tol.endsWith("%"))
                        rtol = Double.parseDouble(rel_tol.substring(0,
                                rel_tol.length() - 1));
                    else
                        rtol = Double.parseDouble(rel_tol);
                } else
                    throw new InvalidSymbolException(
                            "condition.txt: can't find Rtol for dynamic simulator!");
                if (simulator.equals("DASPK")) {
                    paraInfor = 0;// svp
                    // read in SA
                    line = ChemParser.readMeaningfulLine(reader, true);
                    if (line.startsWith("Error bars")) {// svp
                        st = new StringTokenizer(line, ":");
                        temp = st.nextToken();
                        String sa = st.nextToken().trim();
                        if (sa.compareToIgnoreCase("on") == 0) {
                            paraInfor = 1;
                            error = true;
                        } else if (sa.compareToIgnoreCase("off") == 0) {
                            paraInfor = 0;
                            error = false;
                        } else
                            throw new InvalidSymbolException(
                                    "condition.txt: can't find error on/off information!");
                    } else
                        throw new InvalidSymbolException(
                                "condition.txt: can't find SA information!");
                    line = ChemParser.readMeaningfulLine(reader, true);
                    if (line.startsWith("Display sensitivity coefficients")) {// svp
                        st = new StringTokenizer(line, ":");
                        temp = st.nextToken();
                        String sa = st.nextToken().trim();
                        if (sa.compareToIgnoreCase("on") == 0) {
                            paraInfor = 1;
                            sensitivity = true;
                        } else if (sa.compareToIgnoreCase("off") == 0) {
                            if (paraInfor != 1) {
                                paraInfor = 0;
                            }
                            sensitivity = false;
                        } else
                            throw new InvalidSymbolException(
                                    "condition.txt: can't find SA on/off information!");
                        // 10/23/07 gmagoon: changed below from dynamicSimulator to dynamicSimulatorList
                        // 6/25/08 gmagoon: changed loop to use i index, and updated DASPK constructor to pass i
// (mirroring changes to DASSL
                        // 6/25/08 gmagoon: updated to pass autoflag and validity tester; this requires FinishController
// block of input file to be present before DynamicSimulator block, but this requirement may have already existed
// anyway, particularly in construction of conversion/time step lists; *perhaps we should formalize this requirement by
// checking to make sure validityTester is not null?
                        for (int i = 0; i < initialStatusList.size(); i++) {
                            dynamicSimulatorList.add(new JDASPK(rtol, atol, 0,
                                    (InitialStatus) initialStatusList.get(i),
                                    i, finishController.getValidityTester(),
                                    autoflag, termTol, tolerance));
                        }
                    }
                    species = new LinkedList();
                    line = ChemParser.readMeaningfulLine(reader, true);
                    if (line.startsWith("Display sensitivity information")) {
                        line = ChemParser.readMeaningfulLine(reader, true);
                        Logger.info(line);
                        while (!line.equals("END")) {
                            st = new StringTokenizer(line);
                            String name = st.nextToken();
                            if (name.toUpperCase().equals("ALL"))
                                ReactionSystem.printAllSens = true; // gmagoon 12/22/09: if the line contains the word
// "all", turn on the flag to print out sensitivity information for everything
                            species.add(name);
                            line = ChemParser.readMeaningfulLine(reader, true);
                        }
                    }
                } else if (simulator.equals("DASSL")) {
                    // 10/23/07 gmagoon: changed below from dynamicSimulator to dynamicSimulatorList
                    // for (Iterator iter = initialStatusList.iterator(); iter.hasNext(); ) {
                    // dynamicSimulatorList.add(new JDASSL(rtol, atol, 0, (InitialStatus)iter.next()));
                    // }
                    // 11/1/07 gmagoon: changed loop to use i index, and updated DASSL constructor to pass i
                    // 5/5/08 gmagoon: updated to pass autoflag and validity tester; this requires FinishController
// block of input file to be present before DynamicSimulator block, but this requirement may have already existed
// anyway, particularly in construction of conversion/time step lists; *perhaps we should formalize this requirement by
// checking to make sure validityTester is not null?
                    for (int i = 0; i < initialStatusList.size(); i++) {
                        dynamicSimulatorList.add(new JDASSL(rtol, atol, 0,
                                (InitialStatus) initialStatusList.get(i), i,
                                finishController.getValidityTester(), autoflag,
                                termTol, tolerance));
                    }
                } else if (simulator.equals("Chemkin")) {
                    line = ChemParser.readMeaningfulLine(reader, true);
                    if (line.startsWith("ReactorType")) {
                        st = new StringTokenizer(line, ":");
                        temp = st.nextToken();
                        String reactorType = st.nextToken().trim();
                        // 10/23/07 gmagoon: changed below from dynamicSimulator to dynamicSimulatorList
                        for (Iterator iter = initialStatusList.iterator(); iter
                                .hasNext();) {
                            // dynamicSimulatorList.add(new JDASPK(rtol, atol, 0, (InitialStatus)iter.next()));
                            dynamicSimulatorList.add(new Chemkin(rtol, atol,
                                    reactorType));// 11/4/07 gmagoon: fixing apparent cut/paste error
                        }
                    }
                } else
                    throw new InvalidSymbolException(
                            "condition.txt: Unknown DynamicSimulator = "
                                    + simulator);
                // 10/23/07 gmagoon: changed below from dynamicSimulator to dynamicSimulatorList; note: although
// conversionSet should actually be different for each T,P condition, it will be modified in isTPCconsistent within
// ReactionSystem
                for (Iterator iter = dynamicSimulatorList.iterator(); iter
                        .hasNext();) {
                    double[] cs = conversionSet.clone();// 11/1/07 gmagoon: trying to make sure multiple instances of
// conversionSet are used
                    ((DynamicSimulator) (iter.next())).addConversion(cs,
                            numConversions);
                }
            } else
                throw new InvalidSymbolException(
                        "condition.txt: can't find DynamicSimulator!");
            // read in reaction model enlarger
            /*
             * Read in the Primary Kinetic Library The user can specify as many PKLs, including none, as they like.
             */
            line = ChemParser.readMeaningfulLine(reader, true);
            if (line.startsWith("PrimaryKineticLibrary:")) {
                readAndMakePKL(reader);
            } else
                throw new InvalidSymbolException(
                        "condition.txt: can't find PrimaryKineticLibrary");
            // Reaction Library
            line = ChemParser.readMeaningfulLine(reader, true);
            if (line.startsWith("ReactionLibrary:")) {
                readAndMakeReactionLibrary(reader);
            } else
                throw new InvalidSymbolException(
                        "condition.txt: can't find ReactionLibrary");
            /*
             * Added by MRH 12-Jun-2009 The SeedMechanism acts almost exactly as the old PrimaryKineticLibrary did.
             * Whatever is in the SeedMechanism will be placed in the core at the beginning of the simulation. The user
             * can specify as many seed mechanisms as they like, with the priority (in the case of duplicates) given to
             * the first instance. There is no on/off flag.
             */
            line = ChemParser.readMeaningfulLine(reader, true);
            if (line.startsWith("SeedMechanism:")) {
                line = ChemParser.readMeaningfulLine(reader, true);
                while (!line.equals("END")) {
                    String name = extractLibraryName(line);
                    line = ChemParser.readMeaningfulLine(reader, true);
                    String[] tempString = line.split("Location: ");
                    String location = tempString[tempString.length - 1].trim();
                    line = ChemParser.readMeaningfulLine(reader, true);
                    tempString = line.split("GenerateReactions: ");
                    String generateStr = tempString[tempString.length - 1]
                            .trim();
                    boolean generate = true;
                    if (generateStr.equalsIgnoreCase("yes")
                            || generateStr.equalsIgnoreCase("on")
                            || generateStr.equalsIgnoreCase("true")) {
                        generate = true;
                        Logger.info("Will generate cross-reactions between species in seed mechanism "
                                + name);
                    } else if (generateStr.equalsIgnoreCase("no")
                            || generateStr.equalsIgnoreCase("off")
                            || generateStr.equalsIgnoreCase("false")) {
                        generate = false;
                        Logger.info("Will NOT initially generate cross-reactions between species in seed mechanism "
                                + name);
                        Logger.info("This may have unintended consequences");
                    } else {
                        Logger.critical("Input file invalid");
                        Logger.critical("Please include a 'GenerateReactions: yes/no' line for seed mechanism "
                                + name);
                        System.exit(0);
                    }
                    String path = System
                            .getProperty("jing.rxn.ReactionLibrary.pathName");
                    path += "/" + location;
                    if (getSeedMechanism() == null)
                        setSeedMechanism(new SeedMechanism(name, path,
                                generate, false));
                    else
                        getSeedMechanism().appendSeedMechanism(name, path,
                                generate, false);
                    line = ChemParser.readMeaningfulLine(reader, true);
                }
                if (getSeedMechanism() != null)
                    Logger.info("Seed Mechanisms in use: "
                            + getSeedMechanism().getName());
                else
                    setSeedMechanism(null);
            } else
                throw new InvalidSymbolException(
                        "Error reading condition.txt file: "
                                + "Could not locate SeedMechanism field");
            line = ChemParser.readMeaningfulLine(reader, true);
            if (line.startsWith("ChemkinUnits")) {
                line = ChemParser.readMeaningfulLine(reader, true);
                if (line.startsWith("Verbose:")) {
                    StringTokenizer st = new StringTokenizer(line);
                    String dummyString = st.nextToken();
                    String OnOff = st.nextToken().toLowerCase();
                    if (OnOff.equals("off")) {
                        ArrheniusKinetics.setVerbose(false);
                    } else if (OnOff.equals("on")) {
                        ArrheniusKinetics.setVerbose(true);
                    }
                    line = ChemParser.readMeaningfulLine(reader, true);
                }
                /*
                 * MRH 3MAR2010: Adding user option regarding chemkin file New field: If user would like the empty
                 * SMILES string printed with each species in the thermochemistry portion of the generated chem.inp file
                 */
                if (line.toUpperCase().startsWith("SMILES")) {
                    StringTokenizer st = new StringTokenizer(line);
                    String dummyString = st.nextToken(); // Should be "SMILES:"
                    String OnOff = st.nextToken().toLowerCase();
                    if (OnOff.equals("off")) {
                        Chemkin.setSMILES(false);
                    } else if (OnOff.equals("on")) {
                        Chemkin.setSMILES(true);
                        /*
                         * MRH 9MAR2010: MRH decided not to generate an InChI for every new species during an RMG
                         * simulation (especially since it is not used for anything). Instead, they will only be
                         * generated in the post-processing, if the user asked for InChIs.
                         */
                        // Species.useInChI = true;
                    }
                    line = ChemParser.readMeaningfulLine(reader, true);
                }
                if (line.startsWith("A")) {
                    StringTokenizer st = new StringTokenizer(line);
                    String dummyString = st.nextToken(); // Should be "A:"
                    String units = st.nextToken();
                    if (units.equals("moles") || units.equals("molecules"))
                        ArrheniusKinetics.setAUnits(units);
                    else {
                        Logger.critical("Units for A were not recognized: "
                                + units);
                        System.exit(0);
                    }
                } else
                    throw new InvalidSymbolException(
                            "Error reading condition.txt file: "
                                    + "Could not locate Chemkin units A field.");
                line = ChemParser.readMeaningfulLine(reader, true);
                if (line.startsWith("Ea")) {
                    StringTokenizer st = new StringTokenizer(line);
                    String dummyString = st.nextToken(); // Should be "Ea:"
                    String units = st.nextToken();
                    if (units.equals("kcal/mol") || units.equals("cal/mol")
                            || units.equals("kJ/mol") || units.equals("J/mol")
                            || units.equals("Kelvins"))
                        ArrheniusKinetics.setEaUnits(units);
                    else {
                        Logger.critical("Units for Ea were not recognized: "
                                + units);
                        System.exit(0);
                    }
                } else
                    throw new InvalidSymbolException(
                            "Error reading condition.txt file: "
                                    + "Could not locate Chemkin units Ea field.");
            } else
                throw new InvalidSymbolException(
                        "Error reading condition.txt file: "
                                + "Could not locate ChemkinUnits field.");
            in.close();
            // 11/6/07 gmagoon: initializing temperatureArray and pressureArray before libraryReactionGenerator is
// initialized (initialization calls PDepNetwork and performs initializekLeak); UPDATE: moved after initialStatusList
// initialization (in case primaryKineticLibrary calls the similar pdep functions
            // LinkedList temperatureArray = new LinkedList();
            // LinkedList pressureArray = new LinkedList();
            // Iterator iterIS = initialStatusList.iterator();
            // for (Iterator iter = tempList.iterator(); iter.hasNext(); ) {
            // TemperatureModel tm = (TemperatureModel)iter.next();
            // for (Iterator iter2 = presList.iterator(); iter2.hasNext(); ){
            // PressureModel pm = (PressureModel)iter2.next();
            // InitialStatus is = (InitialStatus)iterIS.next();
            // temperatureArray.add(tm.getTemperature(is.getTime()));
            // pressureArray.add(pm.getPressure(is.getTime()));
            // }
            // }
            // PDepNetwork.setTemperatureArray(temperatureArray);
            // PDepNetwork.setPressureArray(pressureArray);
            // 10/4/07 gmagoon: moved to modelGeneration()
            // ReactionGenerator p_reactionGenerator = new TemplateReactionGenerator();//10/4/07 gmagoon: changed to
// p_reactionGenerator from reactionGenerator
            // setReactionGenerator(p_reactionGenerator);//10/4/07 gmagoon: added
            /*
             * MRH 12-Jun-2009 A TemplateReactionGenerator now requires a Temperature be passed to it. This allows RMG
             * to determine the "best" kinetic parameters to use in the mechanism generation. For now, I choose to pass
             * the first temperature in the list of temperatures. RMG only outputs one mechanism, even for multiple
             * temperature/pressure systems, so we can only have one set of kinetics.
             */
            Temperature t = new Temperature(300, "K");
            for (Iterator iter = tempList.iterator(); iter.hasNext();) {
                TemperatureModel tm = (TemperatureModel) iter.next();
                t = tm.getTemperature(new ReactionTime(0, "sec"));
                setTemp4BestKinetics(t);
                break;
            }
            setReactionGenerator(new TemplateReactionGenerator()); // 11/4/07 gmagoon: moved from modelGeneration;
// mysteriously, moving this later moves "Father" lines up in output at runtime, immediately after condition file (as in
// original code); previously, these Father lines were just before "Can't read primary kinetic library files!"
            lrg = new LibraryReactionGenerator(ReactionLibrary);// 10/10/07 gmagoon: moved from modelGeneration
// (sequence lrg increases species id, and the different sequence was causing problems as main species id was 6 instead
// of 1); //10/31/07 gmagoon: restored this line from 10/10/07 backup: somehow it got lost along the way; 11/5/07
// gmagoon: changed to use "lrg =" instead of setLibraryReactionGenerator
            // 10/24/07 gmagoon: updated to use multiple reactionSystem variables
            reactionSystemList = new LinkedList();
            // LinkedList temperatureArray = new LinkedList();//10/30/07 gmagoon: added temperatureArray variable for
// passing to PDepNetwork; 11/6/07 gmagoon: moved before initialization of lrg;
            // LinkedList pressureArray = new LinkedList();//10/30/07 gmagoon: same for pressure;//UPDATE: commenting
// out: not needed if updateKLeak is done for one temperature/pressure at a time; 11/1-2/07 restored;11/6/07 gmagoon:
// moved before initialization of lrg;
            Iterator iter3 = initialStatusList.iterator();
            Iterator iter4 = dynamicSimulatorList.iterator();
            int i = 0;// 10/30/07 gmagoon: added
            for (Iterator iter = tempList.iterator(); iter.hasNext();) {
                TemperatureModel tm = (TemperatureModel) iter.next();
                // InitialStatus is = (InitialStatus)iter3.next();//10/31/07 gmagoon: fixing apparent bug by moving
// these inside inner "for loop"
                // DynamicSimulator ds = (DynamicSimulator)iter4.next();
                for (Iterator iter2 = presList.iterator(); iter2.hasNext();) {
                    PressureModel pm = (PressureModel) iter2.next();
                    for (int numConcList = 0; numConcList < initialStatusList
                            .size() / tempList.size() / presList.size(); ++numConcList) {
// InitialStatus is = (InitialStatus)iter3.next();//10/31/07 gmagoon: moved from outer "for loop""
                        InitialStatus is = (InitialStatus) initialStatusList
                                .get(i);
                        DynamicSimulator ds = (DynamicSimulator) iter4.next();
                        // temperatureArray.add(tm.getTemperature(is.getTime()));//10/30/07 gmagoon: added; //10/31/07
// added .getTemperature(is.getTime()); 11/6/07 gmagoon: moved before initialization of lrg;
                        // pressureArray.add(pm.getPressure(is.getTime()));//10/30/07 gmagoon: added//UPDATE: commenting
// out: not needed if updateKLeak is done for one temperature/pressure at a time;11/1-2/07 restored with
// .getTemperature(is.getTime()) added;11/6/07 gmagoon: moved before initialization of lrg;
                        // 11/1/07 gmagoon: trying to make a deep copy of terminationTester when it is instance of
// ConversionTT
                        // UPDATE: actually, I don't think this deep copy was necessary; original case with
// FinishController fc = new FinishController(finishController.getTerminationTester(),
// finishController.getValidityTester()) is probably OK; (in any case, this didn't do completetly deep copy (references
// to speciesConversion element in LinkedList were the same);
                        // TerminationTester termTestCopy;
                        // if (finishController.getTerminationTester() instanceof ConversionTT){
                        // ConversionTT termTest = (ConversionTT)finishController.getTerminationTester();
                        // LinkedList spcCopy = (LinkedList)(termTest.getSpeciesGoalConversionSetList().clone());
                        // termTestCopy = new ConversionTT(spcCopy);
                        // }
                        // else{
                        // termTestCopy = finishController.getTerminationTester();
                        // }
                        FinishController fc = new FinishController(
                                finishController.getTerminationTester(),
                                finishController.getValidityTester());// 10/31/07 gmagoon: changed to create new
// finishController instance in each case (apparently, the finish controller becomes associated with reactionSystem in
// setFinishController within ReactionSystem); alteratively, could use clone, but might need to change FinishController
// to be "cloneable"
                        // FinishController fc = new FinishController(termTestCopy,
// finishController.getValidityTester());
                        i++;// 10/30/07 gmagoon: added
                        Logger.info("Creating reaction system " + i);
                        reactionSystemList.add(new ReactionSystem(tm, pm,
                                reactionModelEnlarger, fc, ds,
                                getPrimaryKineticLibrary(),
                                getReactionGenerator(), getSpeciesSeed(), is,
                                getReactionModel(), lrg, i, equationOfState));
                        Logger.info((initialStatusList.get(i - 1)).toString()
                                + "\n");
                    }
                }
            }
            // PDepNetwork.setTemperatureArray(temperatureArray);//10/30/07 gmagoon: passing temperatureArray to
// PDepNetwork; 11/6/07 gmagoon: moved before initialization of lrg;
            // PDepNetwork.setPressureArray(pressureArray);//10/30/07 gmagoon: same for pressure;//UPDATE: commenting
// out: not needed if updateKLeak is done for one temperature/pressure at a time; 11/1-2/07 restored; 11/6/07 gmagoon:
// moved before initialization of lrg;
        } catch (IOException e) {
            Logger.error("Error reading reaction system initialization file.");
            throw new IOException("Input file error: " + e.getMessage());
        }
        Logger.info("");
    }

    public void setReactionModel(ReactionModel p_ReactionModel) {
        reactionModel = p_ReactionModel;
    }

    public void modelGeneration() {
        // long begin_t = System.currentTimeMillis();
        try {
            ChemGraph.readForbiddenStructure();
            setSpeciesSeed(new LinkedHashSet());// 10/4/07 gmagoon moved from initializeCoreEdgeReactionModel
            // setReactionGenerator(new TemplateReactionGenerator());//10/4/07 gmagoon: moved inside
// initializeReactionSystem; 11/3-4/07 gmagoon: probably reverted on or before 10/10/07 (although I have not
// investigated this change in detail); //11/4/07 gmagoon: moved inside initializeReactionSystems
            // setLibraryReactionGenerator(new LibraryReactionGenerator());//10/10/07 gmagoon: moved after
// initializeReactionSystem
            // initializeCoreEdgeReactionModel();//10/4/07 gmagoon moved from below to run
// initializeCoreEdgeReactionModel before initializeReactionSystem; 11/3-4/07 gmagoon: probably reverted on or before
// 10/10/07
            initializeReactionSystems();
        } catch (IOException e) {
            Logger.logStackTrace(e);
            Logger.critical(e.getMessage());
            System.exit(0);
        } catch (InvalidSymbolException e) {
            Logger.logStackTrace(e);
            Logger.critical(e.getMessage());
            System.exit(0);
        }
        // 10/31/07 gmagoon: initialize validList (to false) before initializeCoreEdgeReactionModel is called
        validList = new LinkedList();
        for (Integer i = 0; i < reactionSystemList.size(); i++) {
            validList.add(false);
        }
        initializeCoreEdgeReactionModel();// 10/4/07 gmagoon: moved before initializeReactionSystem; 11/3-4/07 gmagoon:
// probably reverted on or before 10/10/07
        // 10/24/07 gmagoon: changed to use reactionSystemList
        // LinkedList initList = new LinkedList();//10/25/07 gmagoon: moved these variables to apply to entire class
        // LinkedList beginList = new LinkedList();
        // LinkedList endList = new LinkedList();
        // LinkedList lastTList = new LinkedList();
        // LinkedList currentTList = new LinkedList();
        // LinkedList lastPList = new LinkedList();
        // LinkedList currentPList = new LinkedList();
        // LinkedList conditionChangedList = new LinkedList();
        // LinkedList reactionChangedList = new LinkedList();
        // 5/6/08 gmagoon: determine whether there are intermediate time/conversion steps, type of termination tester is
// based on characteristics of 1st reaction system (it is assumed that they are all identical in terms of type of
// termination tester)
        boolean intermediateSteps = true;
        ReactionSystem rs0 = (ReactionSystem) reactionSystemList.get(0);
        if (rs0.finishController.terminationTester instanceof ReactionTimeTT) {
            if (timeStep == null) {
                intermediateSteps = false;
            }
        } else if (numConversions == 1) { // if we get to this block, we presumably have a conversion terminationTester;
// this required moving numConversions to be attribute...alternative to using numConversions is to access one of the
// DynamicSimulators and determine conversion length
            intermediateSteps = false;
        }
        // 10/24/07 gmagoon: note: each element of for loop could be done in parallel if desired; some modifications
// would be needed
        for (Iterator iter = reactionSystemList.iterator(); iter.hasNext();) {
            ReactionSystem rs = (ReactionSystem) iter.next();
            if ((reactionModelEnlarger instanceof RateBasedPDepRME)) {// 1/2/09 gmagoon and rwest: only call
// initializePDepNetwork for P-dep cases
                if (!readrestart)
                    rs.initializePDepNetwork();
            }
            ReactionTime init = rs.getInitialReactionTime();
            initList.add(init);
            ReactionTime begin = init;
            beginList.add(begin);
            ReactionTime end;
            if (rs.finishController.terminationTester instanceof ReactionTimeTT) {
                // 5/5/08 gmagoon: added below if statement to avoid null pointer exception in cases where there are no
// intermediate time steps specified
                if (!(timeStep == null)) {
                    end = (ReactionTime) timeStep.get(0);
                } else {
                    end = ((ReactionTimeTT) rs.finishController.terminationTester).finalTime;
                }
                // end = (ReactionTime)timeStep.get(0);
                endList.add(end);
            } else {
                end = new ReactionTime(1e6, "sec");
                endList.add(end);
            }
            // int iterationNumber = 1;
            lastTList.add(rs.getTemperature(init));
            currentTList.add(rs.getTemperature(init));
            lastPList.add(rs.getPressure(init));
            currentPList.add(rs.getPressure(init));
            conditionChangedList.add(false);
            reactionChangedList.add(false);// 10/31/07 gmagoon: added
            // Chemkin.writeChemkinInputFile(reactionSystem.getReactionModel(),reactionSystem.getPresentStatus());
        }
        int iterationNumber = 1;
        LinkedList terminatedList = new LinkedList();// 10/24/07 gmagoon: this may not be necessary, as if one
// reactionSystem is terminated, I think all should be terminated
        // validList = new LinkedList();//10/31/07 gmagoon: moved before initializeCoreEdgeReactionModel
        // 10/24/07 gmagoon: initialize allTerminated and allValid to true; these variables keep track of whether all
// the reactionSystem variables satisfy termination and validity, respectively
        boolean allTerminated = true;
        boolean allValid = true;
        // IF RESTART IS TURNED ON
        // Update the systemSnapshot for each ReactionSystem in the reactionSystemList
        if (readrestart) {
            for (Integer i = 0; i < reactionSystemList.size(); i++) {
                ReactionSystem rs = (ReactionSystem) reactionSystemList.get(i);
                InitialStatus is = rs.getInitialStatus();
                putRestartSpeciesInInitialStatus(is, i);
                rs.appendUnreactedSpeciesStatus(
                        (InitialStatus) initialStatusList.get(i),
                        rs.getPresentTemperature());
            }
        }
        printModelSize();
        // Write Chemkin input file only for the LAST reaction system (preserving old behaviour from when it used to be
// overwritten N times).
        Chemkin.writeChemkinInputFile((ReactionSystem) reactionSystemList
                .getLast());
        Logger.info(String.format(
                "Running time: %.3f min",
                +(System.currentTimeMillis() - Global.tAtInitialization) / 1000. / 60.));
        printMemoryUsed();
        Logger.flush();
        // 10/24/07 gmagoon: note: each element of for loop could be done in parallel if desired; some modifications
// would be needed
        for (Integer i = 0; i < reactionSystemList.size(); i++) {
            ReactionSystem rs = (ReactionSystem) reactionSystemList.get(i);
            ReactionTime begin = (ReactionTime) beginList.get(i);
            ReactionTime end = (ReactionTime) endList.get(i);
            endList.set(i, rs.solveReactionSystem(begin, end, true, true, true,
                    iterationNumber - 1));
            boolean terminated = rs.isReactionTerminated();
            terminatedList.add(terminated);
            if (!terminated)
                allTerminated = false;
            boolean valid = rs.isModelValid();
            // validList.add(valid);
            validList.set(i, valid);// 10/31/07 gmagoon: validList initialization moved before
// initializeCoreEdgeReactionModel
            if (!valid)
                allValid = false;
            reactionChangedList.set(i, false);
        }
        // 9/1/09 gmagoon: if we are using QM, output a file with the CHEMKIN name, the RMG name, the (modified) InChI,
// and the (modified) InChIKey
        if (!ChemGraph.TDMETHOD.contains("benson")) {
            writeInChIs(getReactionModel());
        }
        writeDictionary(getReactionModel());
        // System.exit(0);
        StringBuilder print_info = Global.diagnosticInfo;
        print_info
                .append("\nMolecule \t Flux\t\tTime\t \t\t \t Core \t \t Edge \t \t memory\n");
        print_info
                .append(" \t moleular \t characteristic \t findspecies \t moveUnreactedToReacted \t enlarger \t restart1 \t totalEnlarger \t resetSystem  \t readSolverFile\t writeSolverFile \t justSolver \t SolverIterations \t solverSpeciesStatus \t Totalsolver \t gc  \t restart+diagnosis \t chemkin thermo \t chemkin reactions \t validitytester \t Species \t Reactions\t Species\t Reactions \t memory used  \t allSpecies \t TotalTime \t findRateConstant\t identifyReactedSites \t reactChemGraph \t makespecies\t CheckReverseReaction \t makeTemplateReaction \t getReactionfromStruc \t genReverseFromReac");
        print_info.append("\t\t\t\t\t\t\t"
                + ((CoreEdgeReactionModel) getReactionModel())
                        .getReactedSpeciesSet().size()
                + "\t"
                + ((CoreEdgeReactionModel) getReactionModel())
                        .getReactedReactionSet().size()
                + "\t"
                + ((CoreEdgeReactionModel) getReactionModel())
                        .getUnreactedSpeciesSet().size()
                + "\t"
                + ((CoreEdgeReactionModel) getReactionModel())
                        .getUnreactedReactionSetIncludingReverseSize() + "\t"
                + Global.makeSpecies + "\n");
        double solverMin = 0;
        double vTester = 0;
        /*
         * if (!restart){ writeRestartFile(); writeCoreReactions(); writeAllReactions(); }
         */
        // System.exit(0);
        SpeciesDictionary dictionary = SpeciesDictionary.getInstance();
        Logger.debug("Species dictionary size: " + dictionary.size());
        // boolean reactionChanged = false;//10/24/07 gmagoon: I don't know if this is even required, but I will change
// to use reactionChangedList (I put analogous line of code for list in above for loop); update: yes, it is required; I
// had been thinking of conditionChangedList
        // 10/24/07: changed to use allTerminated and allValid
        // step 2: iteratively grow reaction system
        while (!allTerminated || !allValid) {
            while (!allValid) {
                // writeCoreSpecies();
                double pt = System.currentTimeMillis();
                // Grab all species from primary kinetics / reaction libraries
                // WE CANNOT PRUNE THESE SPECIES
                LinkedHashMap unprunableSpecies = new LinkedHashMap();
                if (getPrimaryKineticLibrary() != null) {
                    unprunableSpecies
                            .putAll(getPrimaryKineticLibrary().speciesSet);
                }
                if (getReactionLibrary() != null) {
                    unprunableSpecies.putAll(getReactionLibrary()
                            .getDictionary());
                }
                // prune the reaction model (this will only do something in the AUTO case)
                pruneReactionModel(unprunableSpecies);
                garbageCollect();
                // System.out.println("After pruning:");
                // printModelSize();
                // ENLARGE THE MODEL!!! (this is where the good stuff happens)
                enlargeReactionModel();
                double totalEnlarger = (System.currentTimeMillis() - pt) / 1000 / 60;
                // PDepNetwork.completeNetwork(reactionSystem.reactionModel.getSpeciesSet());
                // 10/24/07 gmagoon: changed to use reactionSystemList
                if ((reactionModelEnlarger instanceof RateBasedPDepRME)) {// 1/2/09 gmagoon and rwest: only call
// initializePDepNetwork for P-dep cases
                    for (Iterator iter = reactionSystemList.iterator(); iter
                            .hasNext();) {
                        ReactionSystem rs = (ReactionSystem) iter.next();
                        rs.initializePDepNetwork();
                    }
                    // reactionSystem.initializePDepNetwork();
                }
                printModelSize();
                // Write Chemkin input file only for the LAST reaction system (preserving old behaviour from when it
// used to be overwritten N times).
                Chemkin.writeChemkinInputFile((ReactionSystem) reactionSystemList
                        .getLast());
                Logger.info(String.format(
                        "Running time: %.3f min",
                        +(System.currentTimeMillis() - Global.tAtInitialization) / 1000. / 60.));
                printMemoryUsed();
                Logger.flush();
                pt = System.currentTimeMillis();
                // 10/24/07 gmagoon: changed to use reactionSystemList
                for (Iterator iter = reactionSystemList.iterator(); iter
                        .hasNext();) {
                    ReactionSystem rs = (ReactionSystem) iter.next();
                    rs.resetSystemSnapshot();
                }
                // reactionSystem.resetSystemSnapshot();
                double resetSystem = (System.currentTimeMillis() - pt) / 1000 / 60;
                // 10/24/07 gmagoon: changed to use reactionSystemList
                for (Integer i = 0; i < reactionSystemList.size(); i++) {
                    // reactionChanged = true;
                    ReactionSystem rs = (ReactionSystem) reactionSystemList
                            .get(i);
                    reactionChangedList.set(i, true);
                    // begin = init;
                    beginList.set(i, (ReactionTime) initList.get(i));
                    if (rs.finishController.terminationTester instanceof ReactionTimeTT) {
                        // 5/5/08 gmagoon: added below if statement to avoid null pointer exception in cases where there
// are no intermediate time steps specified
                        if (!(timeStep == null)) {
                            endList.set(i, (ReactionTime) timeStep.get(0));
                        } else {
                            endList.set(
                                    i,
                                    ((ReactionTimeTT) rs.finishController.terminationTester).finalTime);
                        }
                        // endList.set(i, (ReactionTime)timeStep.get(0));
                        // end = (ReactionTime)timeStep.get(0);
                    } else
                        endList.set(i, new ReactionTime(1e6, "sec"));
                    // end = new ReactionTime(1e6,"sec");
                    // iterationNumber = 1;//10/24/07 gmagoon: moved outside of loop
                    currentTList.set(i,
                            rs.getTemperature((ReactionTime) beginList.get(i)));
                    currentPList.set(i,
                            rs.getPressure((ReactionTime) beginList.get(i)));
                    conditionChangedList
                            .set(i,
                                    !(((Temperature) currentTList.get(i))
                                            .equals((Temperature) lastTList
                                                    .get(i)))
                                            || !(((Pressure) currentPList
                                                    .get(i))
                                                    .equals((Pressure) lastPList
                                                            .get(i))));
                    // currentT = reactionSystem.getTemperature(begin);
                    // currentP = reactionSystem.getPressure(begin);
                    // conditionChanged = (!currentT.equals(lastT) || !currentP.equals(lastP));
                }
                iterationNumber = 1;
                double startTime = System.currentTimeMillis();
                // 10/24/07 gmagoon: changed to use reactionSystemList
                for (Integer i = 0; i < reactionSystemList.size(); i++) {
                    ReactionSystem rs = (ReactionSystem) reactionSystemList
                            .get(i);
                    boolean reactionChanged = (Boolean) reactionChangedList
                            .get(i);
                    boolean conditionChanged = (Boolean) conditionChangedList
                            .get(i);
                    ReactionTime begin = (ReactionTime) beginList.get(i);
                    ReactionTime end = (ReactionTime) endList.get(i);
                    endList.set(i, rs.solveReactionSystem(begin, end, false,
                            reactionChanged, conditionChanged,
                            iterationNumber - 1));
                    // end = reactionSystem.solveReactionSystem(begin, end, false, reactionChanged, conditionChanged,
// iterationNumber-1);
                }
                solverMin = solverMin
                        + (System.currentTimeMillis() - startTime) / 1000 / 60;
                startTime = System.currentTimeMillis();
                // 9/1/09 gmagoon: if we are using QM, output a file with the CHEMKIN name, the RMG name, the (modified)
// InChI, and the (modified) InChIKey
                if (!ChemGraph.TDMETHOD.contains("benson")) {
                    writeInChIs(getReactionModel());
                }
                writeDictionary(getReactionModel());
                double chemkint = (System.currentTimeMillis() - startTime) / 1000 / 60;
                // this is cheap to do, so do it even if not saving other restart files
                writeRestartConditionFile();
                if (writerestart) {
                    /*
                     * Rename current restart files: In the event RMG fails while writing the restart files, user won't
                     * lose any information
                     */
                    String[] restartFiles = { "coreReactions.txt",
                            "coreSpecies.txt", "edgeReactions.txt",
                            "edgeSpecies.txt", "pdepnetworks.txt",
                            "pdepreactions.txt" };
                    writeBackupRestartFiles(restartFiles);
                    writeCoreSpecies();
                    writeCoreReactions();
                    writeEdgeSpecies();
                    writeEdgeReactions();
                    if (PDepNetwork.generateNetworks == true)
                        writePDepNetworks();
                    /*
                     * Remove backup restart files from Restart folder
                     */
                    removeBackupRestartFiles(restartFiles);
                }
                // 10/24/07 gmagoon: changed to use reactionSystemList
                Logger.info("");
                for (Integer i = 0; i < reactionSystemList.size(); i++) {
                    ReactionSystem rs = (ReactionSystem) reactionSystemList
                            .get(i);
                    Logger.info(String.format(
                            "For reaction system: %d out of %d", i + 1,
                            reactionSystemList.size()));
                    Logger.info(String.format("At this time: %10.4e s",
                            ((ReactionTime) endList.get(i)).getTime()));
                    Species spe = SpeciesDictionary
                            .getSpeciesFromID(getLimitingReactantID());
                    double conv = rs.getPresentConversion(spe);
                    Logger.info(String.format("Conversion of %s is: %-10.4g",
                            spe.getFullName(), conv));
                }
                Logger.info("");
                startTime = System.currentTimeMillis();
                double mU = Runtime.getRuntime().totalMemory()
                        - Runtime.getRuntime().freeMemory();
                Logger.info("");
                double gc = (System.currentTimeMillis() - startTime) / 1000. / 60.;
                startTime = System.currentTimeMillis();
                // 10/24/07 gmagoon: updating to use reactionSystemList
                allValid = true;
                for (Integer i = 0; i < reactionSystemList.size(); i++) {
                    ReactionSystem rs = (ReactionSystem) reactionSystemList
                            .get(i);
                    boolean valid = rs.isModelValid();
                    if (!valid)
                        allValid = false;
                    validList.set(i, valid);
                    // valid = reactionSystem.isModelValid();
                }
                vTester = vTester + (System.currentTimeMillis() - startTime)
                        / 1000 / 60;
                startTime = System.currentTimeMillis();
                writeDiagnosticInfo();
                writeEnlargerInfo();
                double restart2 = (System.currentTimeMillis() - startTime) / 1000 / 60;
                int allSpecies, allReactions;
                allSpecies = SpeciesDictionary.getInstance().size();
                print_info
                        .append(totalEnlarger
                                + "\t"
                                + resetSystem
                                + "\t"
                                + Global.readSolverFile
                                + "\t"
                                + Global.writeSolverFile
                                + "\t"
                                + Global.solvertime
                                + "\t"
                                + Global.solverIterations
                                + "\t"
                                + Global.speciesStatusGenerator
                                + "\t"
                                + solverMin
                                + "\t"
                                + gc
                                + "\t"
                                + restart2
                                + "\t"
                                + Global.chemkinThermo
                                + '\t'
                                + Global.chemkinReaction
                                + "\t"
                                + vTester
                                + "\t"
                                + ((CoreEdgeReactionModel) getReactionModel())
                                        .getReactedSpeciesSet().size()
                                + "\t"
                                + ((CoreEdgeReactionModel) getReactionModel())
                                        .getReactedReactionSet().size()
                                + "\t"
                                + ((CoreEdgeReactionModel) getReactionModel())
                                        .getUnreactedSpeciesSet().size()
                                + "\t"
                                + ((CoreEdgeReactionModel) getReactionModel())
                                        .getUnreactedReactionSetIncludingReverseSize()
                                + "\t"
                                + mU
                                + "\t"
                                + allSpecies
                                + "\t"
                                + (System.currentTimeMillis() - Global.tAtInitialization)
                                / 1000 / 60 + "\t"
                                + String.valueOf(Global.RT_findRateConstant)
                                + "\t" + Global.RT_identifyReactedSites + "\t"
                                + Global.RT_reactChemGraph + "\t"
                                + Global.makeSpecies + "\t"
                                + Global.checkReactionReverse + "\t"
                                + Global.makeTR + "\t"
                                + Global.getReacFromStruc + "\t"
                                + Global.generateReverse + "\n");
            }
            // 5/6/08 gmagoon: in order to handle cases where no intermediate time/conversion steps are used, only
// evaluate the next block of code when there are intermediate time/conversion steps
            double startTime = System.currentTimeMillis();
            if (intermediateSteps) {
                for (Integer i = 0; i < reactionSystemList.size(); i++) {
                    ReactionSystem rs = (ReactionSystem) reactionSystemList
                            .get(i);
                    reactionChangedList.set(i, false);
                    // reactionChanged = false;
                    Temperature currentT = (Temperature) currentTList.get(i);
                    Pressure currentP = (Pressure) currentPList.get(i);
                    lastTList.set(i, (Temperature) currentT.clone());
                    lastPList.set(i, (Pressure) currentP.clone());
                    // lastT = (Temperature)currentT.clone();
                    // lastP = (Pressure)currentP.clone();
                    currentTList.set(i,
                            rs.getTemperature((ReactionTime) beginList.get(i)));// 10/24/07 gmagoon: ****I think this
// should actually be at end? (it shouldn't matter for isothermal/isobaric case)
                    currentPList.set(i,
                            rs.getPressure((ReactionTime) beginList.get(i)));
                    conditionChangedList
                            .set(i,
                                    !(((Temperature) currentTList.get(i))
                                            .equals((Temperature) lastTList
                                                    .get(i)))
                                            || !(((Pressure) currentPList
                                                    .get(i))
                                                    .equals((Pressure) lastPList
                                                            .get(i))));
                    // currentT = reactionSystem.getTemperature(begin);//10/24/07 gmagoon: ****I think this should
// actually be at end? (it shouldn't matter for isothermal/isobaric case)
                    // currentP = reactionSystem.getPressure(begin);
                    // conditionChanged = (!currentT.equals(lastT) || !currentP.equals(lastP));
                    beginList
                            .set(i, ((SystemSnapshot) (rs
                                    .getSystemSnapshotEnd().next())).time);
                    // begin=((SystemSnapshot)(reactionSystem.getSystemSnapshotEnd().next())).time;
                    if (rs.finishController.terminationTester instanceof ReactionTimeTT) {
                        if (iterationNumber < timeStep.size()) {
                            endList.set(i, (ReactionTime) timeStep
                                    .get(iterationNumber));
                            // end = (ReactionTime)timeStep.get(iterationNumber);
                        } else
                            endList.set(
                                    i,
                                    ((ReactionTimeTT) rs.finishController.terminationTester).finalTime);
                        // end = ((ReactionTimeTT)reactionSystem.finishController.terminationTester).finalTime;
                    } else
                        endList.set(i, new ReactionTime(1e6, "sec"));
                    // end = new ReactionTime(1e6,"sec");
                }
                iterationNumber++;
                startTime = System.currentTimeMillis();// 5/6/08 gmagoon: moved declaration outside of if statement so
// it can be accessed in subsequent vTester line; previous steps are probably so fast that I could eliminate this line
// without much effect on normal operation with intermediate steps
                // double startTime = System.currentTimeMillis();
                // 10/24/07 gmagoon: changed to use reactionSystemList
                for (Integer i = 0; i < reactionSystemList.size(); i++) {
                    ReactionSystem rs = (ReactionSystem) reactionSystemList
                            .get(i);
                    boolean reactionChanged = (Boolean) reactionChangedList
                            .get(i);
                    boolean conditionChanged = (Boolean) conditionChangedList
                            .get(i);
                    ReactionTime begin = (ReactionTime) beginList.get(i);
                    ReactionTime end = (ReactionTime) endList.get(i);
                    endList.set(i, rs.solveReactionSystem(begin, end, false,
                            reactionChanged, false, iterationNumber - 1));
                    // end = reactionSystem.solveReactionSystem(begin, end, false, reactionChanged, false,
// iterationNumber-1);
                }
                solverMin = solverMin
                        + (System.currentTimeMillis() - startTime) / 1000 / 60;
                startTime = System.currentTimeMillis();
                // 5/6/08 gmagoon: changed to separate validity and termination testing, and termination testing is done
// last...termination testing should be done even if there are no intermediate conversions; however, validity is
// guaranteed if there are no intermediate conversions based on previous conditional if statement
                allValid = true;
                for (Integer i = 0; i < reactionSystemList.size(); i++) {
                    ReactionSystem rs = (ReactionSystem) reactionSystemList
                            .get(i);
                    boolean valid = rs.isModelValid();
                    validList.set(i, valid);
                    if (!valid)
                        allValid = false;
                }
            }// 5/6/08 gmagoon: end of block for intermediateSteps
            allTerminated = true;
            for (Integer i = 0; i < reactionSystemList.size(); i++) {
                ReactionSystem rs = (ReactionSystem) reactionSystemList.get(i);
                boolean terminated = rs.isReactionTerminated();
                terminatedList.set(i, terminated);
                if (!terminated) {
                    allTerminated = false;
                    Logger.error("Reaction System " + (i + 1)
                            + " has not reached its termination criterion");
                    if (rs.isModelValid()
                            && runKillableToPreventInfiniteLoop(
                                    intermediateSteps, iterationNumber)) {
                        Logger.info("although it seems to be valid (complete), so it was not interrupted for being invalid.");
                        Logger.info("This probably means there was an error with the ODE solver, and we risk entering an endless loop.");
                        Logger.info("Stopping.");
                        throw new Error();
                    }
                }
            }
            // 10/24/07 gmagoon: changed to use reactionSystemList, allValid
            if (allValid) {
                Logger.info("Model generation completed!");
                printModelSize();
            }
            vTester = vTester + (System.currentTimeMillis() - startTime) / 1000
                    / 60;// 5/6/08 gmagoon: for case where intermediateSteps = false, this will use startTime declared
// just before intermediateSteps loop, and will only include termination testing, but no validity testing
        }
        // always write this, even if not saving other restart files
        writeRestartConditionFile();
        // System.out.println("Performing model reduction");
        if (writerestart) {
            /*
             * Rename current restart files: In the event RMG fails while writing the restart files, user won't lose any
             * information
             */
            String[] restartFiles = { "coreReactions.txt", "coreSpecies.txt",
                    "edgeReactions.txt", "edgeSpecies.txt", "pdepnetworks.txt",
                    "pdepreactions.txt" };
            writeBackupRestartFiles(restartFiles);
            writeCoreSpecies();
            writeCoreReactions();
            writeEdgeSpecies();
            writeEdgeReactions();
            if (PDepNetwork.generateNetworks == true)
                writePDepNetworks();
            /*
             * Remove backup restart files from Restart folder
             */
            removeBackupRestartFiles(restartFiles);
        }
        if (paraInfor != 0) {
            Logger.info("Model Generation performed. Now generating sensitivity data.");
            // 10/24/07 gmagoon: updated to use reactionSystemList
            LinkedList dynamicSimulator2List = new LinkedList();
            for (Integer i = 0; i < reactionSystemList.size(); i++) {
                ReactionSystem rs = (ReactionSystem) reactionSystemList.get(i);
                // 6/25/08 gmagoon: updated to pass index i
                // 6/25/08 gmagoon: updated to pass (dummy) finishController and autoflag (set to false here);
                dynamicSimulator2List.add(new JDASPK(rtol, atol, paraInfor,
                        (InitialStatus) initialStatusList.get(i), i));
                // DynamicSimulator dynamicSimulator2 = new JDASPK(rtol, atol, paraInfor, initialStatus);
                ((DynamicSimulator) dynamicSimulator2List.get(i))
                        .addConversion(
                                ((JDASPK) rs.dynamicSimulator).conversionSet,
                                ((JDASPK) rs.dynamicSimulator).conversionSet.length);
                // dynamicSimulator2.addConversion(((JDASPK)reactionSystem.dynamicSimulator).conversionSet,
// ((JDASPK)reactionSystem.dynamicSimulator).conversionSet.length);
                rs.setDynamicSimulator((DynamicSimulator) dynamicSimulator2List
                        .get(i));
                // reactionSystem.setDynamicSimulator(dynamicSimulator2);
                int numSteps = rs.systemSnapshot.size() - 1;
                rs.resetSystemSnapshot();
                beginList.set(i, (ReactionTime) initList.get(i));
                // begin = init;
                if (rs.finishController.terminationTester instanceof ReactionTimeTT) {
                    endList.set(
                            i,
                            ((ReactionTimeTT) rs.finishController.terminationTester).finalTime);
                    // end = ((ReactionTimeTT)reactionSystem.finishController.terminationTester).finalTime;
                } else {
                    ReactionTime end = (ReactionTime) endList.get(i);
                    endList.set(i, end.add(end));
                    // end = end.add(end);
                }
                terminatedList.set(i, false);
                // terminated = false;
                ReactionTime begin = (ReactionTime) beginList.get(i);
                ReactionTime end = (ReactionTime) endList.get(i);
                rs.solveReactionSystemwithSEN(begin, end, true, false, false);
                // reactionSystem.solveReactionSystemwithSEN(begin, end, true, false, false);
            }
        }
        // All of the reaction systems are the same, so just write the chemkin
        // file for the first reaction system
        ReactionSystem rs = (ReactionSystem) reactionSystemList.get(0);
        Chemkin.writeChemkinInputFile(getReactionModel(), rs.getPresentStatus());
        // 9/1/09 gmagoon: if we are using QM, output a file with the CHEMKIN name, the RMG name, the (modified) InChI,
// and the (modified) InChIKey
        if (!ChemGraph.TDMETHOD.contains("benson")) {
            writeInChIs(getReactionModel());
        }
        writeDictionary(getReactionModel());
    }

    /*
     * Write a condition file suitable for restarting the job. Basically, the same condition file that you started with,
     * but with all the core species added.
     */
    private void writeRestartConditionFile() {
        StringBuilder restartConditionFile = new StringBuilder(
                "// This is based on the original input condition file, but with core species added.");
        // Read in the condition file
        try {
            String initialConditionFile = System
                    .getProperty("jing.rxnSys.ReactionModelGenerator.conditionFile");
            FileReader condition_file = new FileReader(initialConditionFile);
            BufferedReader condition_file_br = new BufferedReader(
                    condition_file);
            String line = ChemParser.readMeaningfulAndEmptyLine(
                    condition_file_br, true);
            // Read lines from condition file and store them in the string till
            // you reach the species definition
            while (!line.equals("InitialStatus:")) {
                restartConditionFile.append(line + "\n");
                line = ChemParser.readMeaningfulAndEmptyLine(condition_file_br,
                        true);
            }
            restartConditionFile.append(line + "\n");
            // Read in the next line
            line = ChemParser.readMeaningfulLine(condition_file_br, true);
            // Read in the species in the initial condition file
            // and figure out the number of concentrations specified and units
            String unit = "";
            int numSpeciesInitialConditionFile = 0;
            int numConcentrations = 0;
            // This blocks reads in the initial species in condition file
            while (line != null && !line.equals("END")) {
                StringTokenizer st = new StringTokenizer(line);
                String index = st.nextToken();
                String name = null;
                if (!index.startsWith("("))
                    name = index;
                else
                    name = st.nextToken();
                // The next token will be the concentration units
                unit = st.nextToken();
                // The remaining tokens are the either token unreactive, constant concentrations
                // or concentrations for the species
                // The number of concentrations
                numConcentrations = 0;
                while (st.hasMoreTokens()) {
                    String reactive = st.nextToken().trim();
                    // Dont count the unreactive and constantconcentration tokens
                    if (!reactive.equalsIgnoreCase("unreactive")
                            && !reactive
                                    .equalsIgnoreCase("constantconcentration"))
                        ++numConcentrations;
                }
                restartConditionFile.append(line + "\n");
                Graph g;
                try {
                    g = ChemParser.readChemGraph(condition_file_br);
                    ChemGraph cg = null;
                    try {
                        cg = ChemGraph.make(g);
                        restartConditionFile.append(cg.toStringWithoutH(0)
                                + "\n");
                    } catch (ForbiddenStructureException e) {
                        Logger.error("Forbidden Structure in restart condition file! Will not be written.");
                    }
                } catch (IOException e1) {
                    Logger.error("Something wrong with writing the graph to the restartConditionFile");
                    System.exit(0);
                }
                // increment species counter
                ++numSpeciesInitialConditionFile;
                line = ChemParser.readMeaningfulLine(condition_file_br, true);
            }
            // Creates an array initialized with default value of double 0.0, with size of numConcentrations
            double[] ConcArray = new double[numConcentrations];
            String ConcString = ArraytoString(ConcArray);
            // Then print the core and append the units and 0.0 for number of concentrations
            // *** Strictly assuming that species in condition file are the initial species
            // in the RMG_Dictionary ***
            int speciesCounter = 1;
            Iterator iter = getReactionModel().getSpecies();
            while (iter.hasNext()) {
                Species spe = (Species) iter.next();
                if (speciesCounter > numSpeciesInitialConditionFile) {
                    // Append the name + units + concentrations as 0.0
                    restartConditionFile.append(spe.getChemkinName() + " "
                            + unit + " " + ConcString + "\n");
                    // Append the Chemgraph
                    restartConditionFile.append(spe.getChemGraph().toString(0)
                            + "\n");
                }
                ++speciesCounter;
            }
            // Read lines till end of condition file
            while (line != null) {
                restartConditionFile.append(line + "\n");
                line = ChemParser.readMeaningfulAndEmptyLine(condition_file_br,
                        true);
            }
            // Write the restartConditionFile.txt output file
            try {
                File rxns = new File(System.getProperty("RMG.jobOutputDir"),
                        "RestartConditionFile.txt");
                FileWriter fw_rxns = new FileWriter(rxns);
                fw_rxns.write(restartConditionFile.toString());
                fw_rxns.close();
            } catch (IOException e) {
                System.out
                        .println("Could not write RestartConditionFile.txt file");
                System.exit(0);
            }
        } catch (FileNotFoundException e) {
            Logger.error("Condition file not found");
        }
    }

    private String ArraytoString(double[] concArray) {
        StringBuilder sb = new StringBuilder();
        for (int i = 0; i < concArray.length; i++) {
            if (i != 0)
                sb.append(" ");
            sb.append(concArray[i]);
        }
        return sb.toString();
    }

    // 9/1/09 gmagoon: this function writes a "dictionary" with Chemkin name, RMG name, (modified) InChI, and InChIKey
    // this is based off of writeChemkinFile in ChemkinInputFile.java
    private void writeInChIs(ReactionModel p_reactionModel) {
        StringBuilder result = new StringBuilder();
        for (Iterator iter = ((CoreEdgeReactionModel) p_reactionModel).core
                .getSpecies(); iter.hasNext();) {
            Species species = (Species) iter.next();
            result.append(species.getChemkinName() + "\t" + species.getName()
                    + "\t" + species.getChemGraph().getModifiedInChIAnew()
                    + "\t" + species.getChemGraph().getModifiedInChIKeyAnew()
                    + "\n");
        }
        String file = new File(System.getProperty("RMG.jobOutputDir"),
                "inchiDictionary.txt").getPath();
        try {
            FileWriter fw = new FileWriter(file);
            fw.write(result.toString());
            fw.close();
        } catch (Exception e) {
            Logger.logStackTrace(e);
            Logger.critical("Error in writing InChI file inchiDictionary.txt!");
            Logger.critical(e.getMessage());
            System.exit(0);
        }
    }

    // 9/14/09 gmagoon: function to write dictionary, based on code copied from RMG.java
    private void writeDictionary(ReactionModel rm) {
        CoreEdgeReactionModel cerm = (CoreEdgeReactionModel) rm;
        // Write core species to RMG_Dictionary.txt
        StringBuilder coreSpecies = new StringBuilder(1024);
        Iterator iter = cerm.getSpecies();
        while (iter.hasNext()) {
            int i = 1;
            Species spe = (Species) iter.next();
            coreSpecies.append(spe.getChemkinName());
            if (Species.useInChI)
                coreSpecies.append(" "
                        + spe.getChemGraph().getModifiedInChIAnew());
            coreSpecies.append("\n");
            coreSpecies.append(spe.getChemGraph().toString(i) + "\n\n");
        }
        try {
            File rmgDictionary = new File(
                    System.getProperty("RMG.jobOutputDir"),
                    "RMG_Dictionary.txt");
            FileWriter fw = new FileWriter(rmgDictionary);
            fw.write(coreSpecies.toString());
            fw.close();
        } catch (IOException e) {
            Logger.critical("Could not write RMG_Dictionary.txt");
            System.exit(0);
        }
        // If we have solvation on, then every time we write the dictionary, also write the solvation properties
        if (Species.useSolvation) {
            writeSolvationProperties(rm);
        }
    }

    private void writeSolvationProperties(ReactionModel rm) {
        // Write core species to RMG_Solvation_Properties.txt
        CoreEdgeReactionModel cerm = (CoreEdgeReactionModel) rm;
        StringBuilder result = new StringBuilder();
        result.append("ChemkinName\tChemicalFormula\tMolecularWeight\tRadius\tDiffusivity\tAbrahamS\tAbrahamB\tAbrahamE\tAbrahamL\tAbrahamA\tAbrahamV\tChemkinName\n\n");
        Iterator iter = cerm.getSpecies();
        while (iter.hasNext()) {
            Species spe = (Species) iter.next();
            result.append(spe.getChemkinName() + "\t");
            result.append(spe.getChemGraph().getChemicalFormula() + "\t");
            result.append(spe.getMolecularWeight() + "\t");
            result.append(spe.getChemGraph().getRadius() + "\t");
            result.append(spe.getChemGraph().getDiffusivity() + "\t");
            result.append(spe.getChemGraph().getAbramData().toString() + "\t");
            result.append(spe.getChemkinName() + "\n");
        }
        try {
            File rmgSolvationProperties = new File(
                    System.getProperty("RMG.jobOutputDir"),
                    "RMG_Solvation_Properties.txt");
            FileWriter fw = new FileWriter(rmgSolvationProperties);
            fw.write(result.toString());
            fw.close();
        } catch (IOException e) {
            Logger.critical("Could not write RMG_Solvation_Properties.txt");
            System.exit(0);
        }
    }

    /*
     * MRH 23MAR2010: Commenting out deprecated parseRestartFiles method
     */
// private void parseRestartFiles() {
// parseAllSpecies();
// parseCoreSpecies();
// parseEdgeSpecies();
// parseAllReactions();
// parseCoreReactions();
//
// }
    /*
     * MRH 23MAR2010: Commenting out deprecated parseEdgeReactions method
     */
// private void parseEdgeReactions() {
// SpeciesDictionary dictionary = SpeciesDictionary.getInstance();
// //HasMap speciesMap = dictionary.dictionary;
// try{
// File coreReactions = new File(System.getProperty("RMG.RestartDir"),"edgeReactions.txt");
// FileReader fr = new FileReader(coreReactions);
// BufferedReader reader = new BufferedReader(fr);
// String line = ChemParser.readMeaningfulLine(reader);
// boolean found = false;
// LinkedHashSet reactionSet = new LinkedHashSet();
// while (line != null){
// Reaction reaction = ChemParser.parseEdgeArrheniusReaction(dictionary,line,1,1);
// boolean added = reactionSet.add(reaction);
// if (!added){
// if (reaction.hasResonanceIsomerAsReactant()){
// //Structure reactionStructure = reaction.getStructure();
// found = getResonanceStructure(reaction,"reactants", reactionSet);
// }
// if (reaction.hasResonanceIsomerAsProduct() && !found){
// //Structure reactionStructure = reaction.getStructure();
// found = getResonanceStructure(reaction,"products", reactionSet);
// }
//
// if (!found){
// System.out.println("Cannot add reaction "+line+" to the Reaction Edge. All resonance isomers have already been added");
// System.exit(0);
// }
// else found = false;
// }
// //Reaction reverse = reaction.getReverseReaction();
// //if (reverse != null) reactionSet.add(reverse);
// line = ChemParser.readMeaningfulLine(reader);
// }
// ((CoreEdgeReactionModel)getReactionModel()).addReactionSet(reactionSet);
// }
// catch (IOException e){
// System.out.println("Could not read the corespecies restart file");
// System.exit(0);
// }
//
// }
    /*
     * MRH 23MAR2010: Commenting out deprecated parseAllSpecies method
     */
// public void parseCoreReactions() {
// SpeciesDictionary dictionary = SpeciesDictionary.getInstance();
// int i=1;
// //HasMap speciesMap = dictionary.dictionary;
// try{
// File coreReactions = new File(System.getProperty("RMG.RestartDir"),"coreReactions.txt");
// FileReader fr = new FileReader(coreReactions);
// BufferedReader reader = new BufferedReader(fr);
// String line = ChemParser.readMeaningfulLine(reader);
// boolean found = false;
// LinkedHashSet reactionSet = new LinkedHashSet();
// while (line != null){
// Reaction reaction =
// ChemParser.parseCoreArrheniusReaction(dictionary,line,1,1);//,((CoreEdgeReactionModel)reactionSystem.reactionModel));
// boolean added = reactionSet.add(reaction);
// if (!added){
// if (reaction.hasResonanceIsomerAsReactant()){
// //Structure reactionStructure = reaction.getStructure();
// found = getResonanceStructure(reaction,"reactants", reactionSet);
// }
// if (reaction.hasResonanceIsomerAsProduct() && !found){
// //Structure reactionStructure = reaction.getStructure();
// found = getResonanceStructure(reaction,"products", reactionSet);
// }
//
// if (!found){
// System.out.println("Cannot add reaction "+line+" to the Reaction Core. All resonance isomers have already been added");
// //System.exit(0);
// }
// else found = false;
// }
//
// Reaction reverse = reaction.getReverseReaction();
// if (reverse != null) {
// reactionSet.add(reverse);
// //System.out.println(2 + "\t " + line);
// }
//
// //else System.out.println(1 + "\t" + line);
// line = ChemParser.readMeaningfulLine(reader);
// i=i+1;
// }
// ((CoreEdgeReactionModel)getReactionModel()).addReactedReactionSet(reactionSet);
// }
// catch (IOException e){
// System.out.println("Could not read the coreReactions restart file");
// System.exit(0);
// }
//
// }
    /*
     * MRH 23MAR2010: Commenting out deprecated parseAllSpecies method
     */
// private void parseAllReactions() {
// SpeciesDictionary dictionary = SpeciesDictionary.getInstance();
// int i=1;
// //HasMap speciesMap = dictionary.dictionary;
// try{
// File allReactions = new File(System.getProperty("RMG.RestartDir"),"allReactions.txt");
// FileReader fr = new FileReader(allReactions);
// BufferedReader reader = new BufferedReader(fr);
// String line = ChemParser.readMeaningfulLine(reader);
// boolean found = false;
// LinkedHashSet reactionSet = new LinkedHashSet();
// OuterLoop:
// while (line != null){
// Reaction reaction =
// ChemParser.parseArrheniusReaction(dictionary,line,1,1,((CoreEdgeReactionModel)getReactionModel()));
//
// if (((CoreEdgeReactionModel)getReactionModel()).categorizeReaction(reaction)==-1){
// boolean added = reactionSet.add(reaction);
// if (!added){
// found = false;
// if (reaction.hasResonanceIsomerAsReactant()){
// //Structure reactionStructure = reaction.getStructure();
// found = getResonanceStructure(reaction,"reactants", reactionSet);
// }
// if (reaction.hasResonanceIsomerAsProduct() && !found){
// //Structure reactionStructure = reaction.getStructure();
// found = getResonanceStructure(reaction,"products", reactionSet);
// }
//
// if (!found){
// Iterator iter = reactionSet.iterator();
// while (iter.hasNext()){
// Reaction reacTemp = (Reaction)iter.next();
// if (reacTemp.equals(reaction)){
// reactionSet.remove(reacTemp);
// reactionSet.add(reaction);
// break;
// }
// }
//
// //System.out.println("Cannot add reaction "+line+" to the Reaction Core. All resonance isomers have already been added");
// //System.exit(0);
// }
//
// //else found = false;
// }
// }
//
//
// /*Reaction reverse = reaction.getReverseReaction();
// if (reverse != null && ((CoreEdgeReactionModel)reactionSystem.reactionModel).isReactedReaction(reaction)) {
// reactionSet.add(reverse);
// //System.out.println(2 + "\t " + line);
// }*/
// //else System.out.println(1 + "\t" + line);
//
// i=i+1;
//
// line = ChemParser.readMeaningfulLine(reader);
// }
// ((CoreEdgeReactionModel)getReactionModel()).addReactionSet(reactionSet);
// }
// catch (IOException e){
// System.out.println("Could not read the corespecies restart file");
// System.exit(0);
// }
//
// }
    private boolean getResonanceStructure(Reaction p_Reaction, String rOrP,
            LinkedHashSet reactionSet) {
        Structure reactionStructure = p_Reaction.getStructure();
        // Structure tempreactionStructure = new
// Structure(reactionStructure.getReactantList(),reactionStructure.getProductList());
        boolean found = false;
        if (rOrP.equals("reactants")) {
            Iterator originalreactants = reactionStructure.getReactants();
            LinkedHashSet tempHashSet = new LinkedHashSet();
            while (originalreactants.hasNext()) {
                tempHashSet.add(originalreactants.next());
            }
            Iterator reactants = tempHashSet.iterator();
            while (reactants.hasNext() && !found) {
                ChemGraph reactant = (ChemGraph) reactants.next();
                if (reactant.getSpecies().hasResonanceIsomers()) {
                    Iterator chemGraphIterator = reactant.getSpecies()
                            .getResonanceIsomers();
                    ChemGraph newChemGraph;// = (ChemGraph)chemGraphIterator.next();
                    while (chemGraphIterator.hasNext() && !found) {
                        newChemGraph = (ChemGraph) chemGraphIterator.next();
                        reactionStructure.removeReactants(reactant);
                        reactionStructure.addReactants(newChemGraph);
                        reactant = newChemGraph;
                        if (reactionSet.add(p_Reaction)) {
                            found = true;
                        }
                    }
                }
            }
        } else {
            Iterator originalproducts = reactionStructure.getProducts();
            LinkedHashSet tempHashSet = new LinkedHashSet();
            while (originalproducts.hasNext()) {
                tempHashSet.add(originalproducts.next());
            }
            Iterator products = tempHashSet.iterator();
            while (products.hasNext() && !found) {
                ChemGraph product = (ChemGraph) products.next();
                if (product.getSpecies().hasResonanceIsomers()) {
                    Iterator chemGraphIterator = product.getSpecies()
                            .getResonanceIsomers();
                    ChemGraph newChemGraph;// = (ChemGraph)chemGraphIterator.next();
                    while (chemGraphIterator.hasNext() && !found) {
                        newChemGraph = (ChemGraph) chemGraphIterator.next();
                        reactionStructure.removeProducts(product);
                        reactionStructure.addProducts(newChemGraph);
                        product = newChemGraph;
                        if (reactionSet.add(p_Reaction)) {
                            found = true;
                        }
                    }
                }
            }
        }
        return found;
    }

    public void parseCoreSpecies() {
        // String restartFileContent ="";
        // int speciesCount = 0;
        // boolean added;
        SpeciesDictionary dictionary = SpeciesDictionary.getInstance();
        try {
            File coreSpecies = new File(System.getProperty("RMG.RestartDir"),
                    "coreSpecies.txt");
            FileReader fr = new FileReader(coreSpecies);
            BufferedReader reader = new BufferedReader(fr);
            String line = ChemParser.readMeaningfulLine(reader, true);
            // LinkedHashSet speciesSet = new LinkedHashSet();
            // if (reactionSystem == null){//10/24/07 gmagoon: commenting out since contents of if was already commented
// out anyway
            // //ReactionSystem reactionSystem = new ReactionSystem();
            // }
            setReactionModel(new CoreEdgeReactionModel());// 10/4/07 gmagoon:changed to setReactionModel
            while (line != null) {
                StringTokenizer st = new StringTokenizer(line);
                String index = st.nextToken();
                int ID = Integer.parseInt(index);
                Species spe = dictionary.getSpeciesFromID(ID);
                if (spe == null)
                    Logger.warning("There was no species with ID " + ID
                            + " in the species dictionary");
                ((CoreEdgeReactionModel) getReactionModel())
                        .addReactedSpecies(spe);
                line = ChemParser.readMeaningfulLine(reader, true);
            }
        } catch (IOException e) {
            Logger.critical("Could not read the corespecies restart file");
            System.exit(0);
        }
    }

    public static void garbageCollect() {
        System.gc();
    }

    public static void printMemoryUsed() {
        garbageCollect();
        Runtime rT = Runtime.getRuntime();
        double uM, tM, fM;
        tM = rT.totalMemory() / 1.0e6;
        fM = rT.freeMemory() / 1.0e6;
        uM = tM - fM;
        Logger.debug("After garbage collection:");
        Logger.info(String.format("Memory used: %.2f MB / %.2f MB (%.2f%%)",
                uM, tM, uM / tM * 100.));
    }

    /*
     * MRH 23MAR2010: Commenting out deprecated parseAllSpecies method
     */
// public LinkedHashSet parseAllSpecies() {
// // String restartFileContent ="";
// int speciesCount = 0;
// LinkedHashSet speciesSet = new LinkedHashSet();
//
// boolean added;
// try{
// long initialTime = System.currentTimeMillis();
//
// File coreSpecies = new File ("allSpecies.txt");
// BufferedReader reader = new BufferedReader(new FileReader(coreSpecies));
// String line = ChemParser.readMeaningfulLine(reader);
// int i=0;
// while (line!=null) {
// i++;
// StringTokenizer st = new StringTokenizer(line);
// String index = st.nextToken();
// String name = null;
// if (!index.startsWith("(")) name = index;
// else name = st.nextToken().trim();
// int ID = getID(name);
//
// name = getName(name);
// Graph g = ChemParser.readChemGraph(reader);
// ChemGraph cg = null;
// try {
// cg = ChemGraph.make(g);
// }
// catch (ForbiddenStructureException e) {
// System.out.println("Forbidden Structure:\n" + e.getMessage());
// System.exit(0);
// }
// Species species;
// if (ID == 0)
// species = Species.make(name,cg);
// else
// species = Species.make(name,cg,ID);
// speciesSet.add(species);
// double flux = 0;
// int species_type = 1;
// line = ChemParser.readMeaningfulLine(reader);
// System.out.println(line);
// }
// }
// catch (IOException e){
// System.out.println("Could not read the allSpecies restart file");
// System.exit(0);
// }
// return speciesSet;
// }
    private String getName(String name) {
        // int id;
        String number = "";
        int index = 0;
        if (!name.endsWith(")"))
            return name;
        else {
            char[] nameChars = name.toCharArray();
            String temp = String.copyValueOf(nameChars);
            int i = name.length() - 2;
            // char test = "(";
            while (i > 0) {
                if (name.charAt(i) == '(') {
                    index = i;
                    i = 0;
                } else
                    i = i - 1;
            }
        }
        number = name.substring(0, index);
        return number;
    }

    private int getID(String name) {
        int id;
        String number = "";
        if (!name.endsWith(")"))
            return 0;
        else {
            char[] nameChars = name.toCharArray();
            int i = name.length() - 2;
            // char test = "(";
            while (i > 0) {
                if (name.charAt(i) == '(')
                    i = 0;
                else {
                    number = name.charAt(i) + number;
                    i = i - 1;
                }
            }
        }
        id = Integer.parseInt(number);
        return id;
    }

    /*
     * MRH 23MAR2010: Commenting out deprecated parseAllSpecies method
     */
// private void parseEdgeSpecies() {
// // String restartFileContent ="";
// SpeciesDictionary dictionary = SpeciesDictionary.getInstance();
// try{
// File edgeSpecies = new File (System.getProperty("RMG.RestartDir"),"edgeSpecies.txt");
// FileReader fr = new FileReader(edgeSpecies);
// BufferedReader reader = new BufferedReader(fr);
// String line = ChemParser.readMeaningfulLine(reader);
// //LinkedHashSet speciesSet = new LinkedHashSet();
//
// while (line!=null) {
//
// StringTokenizer st = new StringTokenizer(line);
// String index = st.nextToken();
// int ID = Integer.parseInt(index);
// Species spe = dictionary.getSpeciesFromID(ID);
// if (spe == null)
// System.out.println("There was no species with ID "+ID +" in the species dictionary");
// //reactionSystem.reactionModel = new CoreEdgeReactionModel();
// ((CoreEdgeReactionModel)getReactionModel()).addUnreactedSpecies(spe);
// line = ChemParser.readMeaningfulLine(reader);
// }
//
// }
// catch (IOException e){
// System.out.println("Could not read the edgepecies restart file");
// System.exit(0);
// }
//
// }
    /*
     * private int calculateAllReactionsinReactionTemplate() { int totalnum = 0; TemplateReactionGenerator trg =
     * (TemplateReactionGenerator)reactionSystem.reactionGenerator; Iterator iter =
     * trg.getReactionTemplateLibrary().getReactionTemplate(); while (iter.hasNext()){ ReactionTemplate rt =
     * (ReactionTemplate)iter.next(); totalnum += rt.getNumberOfReactions(); } return totalnum; }
     */
    private void writeEnlargerInfo() {
        try {
            File diagnosis = new File(System.getProperty("RMG.jobOutputDir"),
                    "enlarger.xls");
            FileWriter fw = new FileWriter(diagnosis);
            fw.write(Global.enlargerInfo.toString());
            fw.close();
        } catch (IOException e) {
            Logger.critical("Cannot write enlarger file");
            System.exit(0);
        }
    }

    private void writeDiagnosticInfo() {
        try {
            File diagnosis = new File(System.getProperty("RMG.jobOutputDir"),
                    "diagnosis.xls");
            FileWriter fw = new FileWriter(diagnosis);
            fw.write(Global.diagnosticInfo.toString());
            fw.close();
        } catch (IOException e) {
            Logger.critical("Cannot write diagnosis file");
            System.exit(0);
        }
    }

    // 10/25/07 gmagoon: I don't think this is used, but I will update to use reactionSystem and reactionTime as
// parameter to access temperature; commented-out usage of writeRestartFile will need to be modified
    // Is still incomplete.
    public void writeRestartFile(ReactionSystem p_rs, ReactionTime p_time) {
        // writeCoreSpecies(p_rs);
        // writeCoreReactions(p_rs, p_time);
        // writeEdgeSpecies();
        // writeAllReactions(p_rs, p_time);
        // writeEdgeReactions(p_rs, p_time);
        // String restartFileName;
        // String restartFileContent="";
        /*
         * File restartFile; try { restartFileName="Restart.txt"; restartFile = new File(restartFileName); FileWriter fw
         * = new FileWriter(restartFile); restartFileContent = restartFileContent+ "TemperatureModel: Constant " +
         * reactionSystem.temperatureModel.getTemperature(reactionSystem.getInitialReactionTime()).getStandard()+
         * " (K)\n"; restartFileContent = restartFileContent+ "PressureModel: Constant " +
         * reactionSystem.pressureModel.getPressure(reactionSystem.getInitialReactionTime()).getAtm() + " (atm)\n\n";
         * restartFileContent = restartFileContent+ "InitialStatus: \n"; int speciesCount = 1; for(Iterator
         * iter=reactionSystem.reactionModel.getSpecies();iter.hasNext();){ Species species = (Species) iter.next();
         * restartFileContent = restartFileContent + "("+ speciesCount + ") "+species.getChemkinName() + "  " +
         * reactionSystem.getPresentConcentration(species) + " (mol/cm3) \n"; restartFileContent = restartFileContent +
         * species.toStringWithoutH(1) + "\n"; speciesCount = speciesCount + 1; } restartFileContent =
         * restartFileContent + "\n\n END \n\nInertGas:\n"; for (Iterator
         * iter=reactionSystem.getPresentStatus().getInertGas(); iter.hasNext();){ String inertName= (String)
         * iter.next(); restartFileContent = restartFileContent + inertName + " " +
         * reactionSystem.getPresentStatus().getInertGas(inertName) + " mol/cm3 \n"; } restartFileContent =
         * restartFileContent + "END\n"; double tolerance; if (reactionSystem.reactionModelEnlarger instanceof
         * RateBasedPDepRME){ restartFileContent = restartFileContent +
         * "ReactionModelEnlarger: RateBasedPDepModelEnlarger\n"; restartFileContent = restartFileContent +
         * "FinishController: RateBasedPDepFinishController\n"; } else { restartFileContent = restartFileContent +
         * "ReactionModelEnlarger: RateBasedModelEnlarger\n"; restartFileContent = restartFileContent +
         * "FinishController: RateBasedFinishController\n"; } if (reactionSystem.finishController.terminationTester
         * instanceof ConversionTT){ restartFileContent = restartFileContent + "(1) Goal Conversion: "; for (Iterator
         * iter =
         * ((ConversionTT)reactionSystem.finishController.terminationTester).getSpeciesGoalConversionSet();iter.hasNext
         * ();){ SpeciesConversion sc = (SpeciesConversion) iter.next(); restartFileContent = restartFileContent +
         * sc.getSpecies().getName()+" "+sc.conversion + "\n"; } } else { restartFileContent = restartFileContent +
         * "(1) Goal ReactionTime: "
         * +((ReactionTimeTT)reactionSystem.finishController.terminationTester).finalTime.toString(); }
         * restartFileContent = restartFileContent + "Error Tolerance: " +((RateBasedVT)
         * reactionSystem.finishController.validityTester).tolerance + "\n"; fw.write(restartFileContent); fw.close(); }
         * catch (IOException e) { System.out.println("Could not write the restart file"); System.exit(0); }
         */
    }

    /*
     * MRH 25MAR2010 This method is no longer used
     */
    /*
     * Only write the forward reactions in the model core. The reverse reactions are generated from the forward
     * reactions.
     */
    // 10/25/07 gmagoon: added reaction system and reaction time as parameters and eliminated use of Global.temperature
// private void writeEdgeReactions(ReactionSystem p_rs, ReactionTime p_time) {
// StringBuilder restartFileContent =new StringBuilder();
// int reactionCount = 1;
// try{
// File coreSpecies = new File (System.getProperty("RMG.RestartDir"),"edgeReactions.txt");
// FileWriter fw = new FileWriter(coreSpecies);
// for(Iterator iter=((CoreEdgeReactionModel)getReactionModel()).getUnreactedReactionSet().iterator();iter.hasNext();){
//
// Reaction reaction = (Reaction) iter.next();
// //if (reaction.getDirection()==1){
// //restartFileContent = restartFileContent + "("+ reactionCount + ") "+species.getChemkinName() + "  " +
// reactionSystem.getPresentConcentration(species) + " (mol/cm3) \n";
// restartFileContent = restartFileContent.append(reaction.toRestartString(p_rs.getTemperature(p_time)) + "\n");
// reactionCount = reactionCount + 1;
// //}
// }
// //restartFileContent += "\nEND";
// fw.write(restartFileContent.toString());
// fw.close();
// }
// catch (IOException e){
// System.out.println("Could not write the restart edgereactions file");
// System.exit(0);
// }
//
// }
    /*
     * MRH 25MAR2010: This method is no longer used
     */
    // 10/25/07 gmagoon: added reaction system and reaction time as parameters and eliminated use of Global.temperature
// private void writeAllReactions(ReactionSystem p_rs, ReactionTime p_time) {
// StringBuilder restartFileContent = new StringBuilder();
// int reactionCount = 1;
// try{
// File allReactions = new File (System.getProperty("RMG.RestartDir"),"allReactions.txt");
// FileWriter fw = new FileWriter(allReactions);
// for(Iterator iter=getReactionModel().getReaction();iter.hasNext();){
//
// Reaction reaction = (Reaction) iter.next();
//
// //restartFileContent = restartFileContent + "("+ reactionCount + ") "+species.getChemkinName() + "  " +
// reactionSystem.getPresentConcentration(species) + " (mol/cm3) \n";
// restartFileContent = restartFileContent.append(reaction.toRestartString(p_rs.getTemperature(p_time)) + "\n");
//
// }
//
// for(Iterator iter=((CoreEdgeReactionModel)getReactionModel()).getUnreactedReactionSet().iterator();iter.hasNext();){
//
// Reaction reaction = (Reaction) iter.next();
// //if (reaction.getDirection()==1){
// //restartFileContent = restartFileContent + "("+ reactionCount + ") "+species.getChemkinName() + "  " +
// reactionSystem.getPresentConcentration(species) + " (mol/cm3) \n";
// restartFileContent = restartFileContent.append(reaction.toRestartString(p_rs.getTemperature(p_time)) + "\n");
//
// }
// //restartFileContent += "\nEND";
// fw.write(restartFileContent.toString());
// fw.close();
// }
// catch (IOException e){
// System.out.println("Could not write the restart edgereactions file");
// System.exit(0);
// }
//
// }
    private void writeEdgeSpecies() {
        BufferedWriter bw = null;
        Logger.info("Writing Restart Edge Species");
        try {
            bw = new BufferedWriter(new FileWriter(new File(
                    System.getProperty("RMG.RestartDir"), "edgeSpecies.txt")));
            for (Iterator iter = ((CoreEdgeReactionModel) getReactionModel())
                    .getUnreactedSpeciesSet().iterator(); iter.hasNext();) {
                Species species = (Species) iter.next();
                bw.write(species.getFullName());
                bw.newLine();
                int dummyInt = 0;
                bw.write(species.getChemGraph().toString(dummyInt));
                bw.newLine();
            }
        } catch (IOException ex) {
            Logger.logStackTrace(ex);
        } finally {
            try {
                if (bw != null) {
                    bw.flush();
                    bw.close();
                }
            } catch (IOException ex) {
                Logger.logStackTrace(ex);
            }
        }
    }

    private void writePrunedEdgeSpecies(Species species) {
        BufferedWriter bw = null;
        try {
            bw = new BufferedWriter(new FileWriter(new File(
                    System.getProperty("RMG.PruningDir"), "edgeSpecies.txt"),
                    true));
            bw.write(species.getChemkinName());
            bw.newLine();
            int dummyInt = 0;
            bw.write(species.getChemGraph().toString(dummyInt));
            bw.newLine();
        } catch (IOException ex) {
            Logger.logStackTrace(ex);
        } finally {
            try {
                if (bw != null) {
                    bw.flush();
                    bw.close();
                }
            } catch (IOException ex) {
                Logger.logStackTrace(ex);
            }
        }
    }

    /*
     * MRH 25MAR2010: This method is no longer used
     */
    // 10/25/07 gmagoon: added reaction system and reaction time as parameters and eliminated use of Global.temperature
// private void writeCoreReactions(ReactionSystem p_rs, ReactionTime p_time) {
// StringBuilder restartFileContent = new StringBuilder();
// int reactionCount = 0;
// try{
// File coreSpecies = new File (System.getProperty("RMG.RestartDir"),"coreReactions.txt");
// FileWriter fw = new FileWriter(coreSpecies);
// for(Iterator iter=getReactionModel().getReaction();iter.hasNext();){
//
// Reaction reaction = (Reaction) iter.next();
// if (reaction.getDirection()==1){
// //restartFileContent = restartFileContent + "("+ reactionCount + ") "+species.getChemkinName() + "  " +
// reactionSystem.getPresentConcentration(species) + " (mol/cm3) \n";
// restartFileContent = restartFileContent.append(reaction.toRestartString(p_rs.getTemperature(p_time)) + "\n");
// reactionCount = reactionCount + 1;
// }
// }
// //restartFileContent += "\nEND";
// fw.write(restartFileContent.toString());
// fw.close();
// }
// catch (IOException e){
// System.out.println("Could not write the restart corereactions file");
// System.exit(0);
// }
// }
    private void writeCoreSpecies() {
        BufferedWriter bw = null;
        Logger.info("Writing Restart Core Species");
        try {
            bw = new BufferedWriter(new FileWriter(new File(
                    System.getProperty("RMG.RestartDir"), "coreSpecies.txt")));
            for (Iterator iter = getReactionModel().getSpecies(); iter
                    .hasNext();) {
                Species species = (Species) iter.next();
                bw.write(species.getFullName());
                bw.newLine();
                int dummyInt = 0;
                bw.write(species.getChemGraph().toString(dummyInt));
                bw.newLine();
            }
        } catch (IOException ex) {
            Logger.logStackTrace(ex);
        } finally {
            try {
                if (bw != null) {
                    bw.flush();
                    bw.close();
                }
            } catch (IOException ex) {
                Logger.logStackTrace(ex);
            }
        }
    }

    private void writeCoreReactions() {
        BufferedWriter bw_rxns = null;
        BufferedWriter bw_pdeprxns = null;
        Logger.info("Writing Restart Core Reactions");
        try {
            bw_rxns = new BufferedWriter(new FileWriter(new File(
                    System.getProperty("RMG.RestartDir"), "coreReactions.txt")));
            bw_pdeprxns = new BufferedWriter(new FileWriter(new File(
                    System.getProperty("RMG.RestartDir"), "pdepreactions.txt")));
            String EaUnits = ArrheniusKinetics.getEaUnits();
            String AUnits = ArrheniusKinetics.getAUnits();
            bw_rxns.write("UnitsOfEa: " + EaUnits);
            bw_rxns.newLine();
            bw_pdeprxns.write("Unit:\nA: mol/cm3/s\nE: " + EaUnits
                    + "\n\nReactions:");
            bw_pdeprxns.newLine();
            CoreEdgeReactionModel cerm = (CoreEdgeReactionModel) getReactionModel();
            LinkedHashSet allcoreRxns = cerm.core.reaction;
            for (Iterator iter = allcoreRxns.iterator(); iter.hasNext();) {
                Reaction reaction = (Reaction) iter.next();
                if (reaction.isForward()) {
                    if (reaction instanceof TROEReaction) {
                        TROEReaction troeRxn = (TROEReaction) reaction;
                        bw_pdeprxns.write(troeRxn
                                .toRestartString(new Temperature(298, "K")));
                        bw_pdeprxns.newLine();
                    } else if (reaction instanceof LindemannReaction) {
                        LindemannReaction lindeRxn = (LindemannReaction) reaction;
                        bw_pdeprxns.write(lindeRxn
                                .toRestartString(new Temperature(298, "K")));
                        bw_pdeprxns.newLine();
                    } else if (reaction instanceof ThirdBodyReaction) {
                        ThirdBodyReaction tbRxn = (ThirdBodyReaction) reaction;
                        bw_pdeprxns.write(tbRxn
                                .toRestartString(new Temperature(298, "K")));
                        bw_pdeprxns.newLine();
                    } else {
                        // bw.write(reaction.toChemkinString(new Temperature(298,"K")));
                        bw_rxns.write(reaction.toRestartString(new Temperature(
                                298, "K"), false));
                        bw_rxns.newLine();
                    }
                }
            }
        } catch (IOException ex) {
            Logger.logStackTrace(ex);
        } finally {
            try {
                if (bw_rxns != null) {
                    bw_rxns.flush();
                    bw_rxns.close();
                }
                if (bw_pdeprxns != null) {
                    bw_pdeprxns.flush();
                    bw_pdeprxns.close();
                }
            } catch (IOException ex) {
                Logger.logStackTrace(ex);
            }
        }
    }

    private void writeEdgeReactions() {
        BufferedWriter bw = null;
        Logger.info("Writing Restart Edge Reactions");
        try {
            bw = new BufferedWriter(new FileWriter(new File(
                    System.getProperty("RMG.RestartDir"), "edgeReactions.txt")));
            String EaUnits = ArrheniusKinetics.getEaUnits();
            bw.write("UnitsOfEa: " + EaUnits);
            bw.newLine();
            CoreEdgeReactionModel cerm = (CoreEdgeReactionModel) getReactionModel();
            LinkedHashSet alledgeRxns = cerm.edge.reaction;
            for (Iterator iter = alledgeRxns.iterator(); iter.hasNext();) {
                Reaction reaction = (Reaction) iter.next();
                if (reaction.isForward()) {
                    // bw.write(reaction.toChemkinString(new Temperature(298,"K")));
                    bw.write(reaction.toRestartString(
                            new Temperature(298, "K"), false));
                    bw.newLine();
                } else if (reaction.getReverseReaction().isForward()) {
                    // bw.write(reaction.getReverseReaction().toChemkinString(new Temperature(298,"K")));
                    bw.write(reaction.getReverseReaction().toRestartString(
                            new Temperature(298, "K"), false));
                    bw.newLine();
                } else
                    Logger.warning("Could not determine forward direction for following rxn: "
                            + reaction.toString());
            }
        } catch (IOException ex) {
            Logger.logStackTrace(ex);
        } finally {
            try {
                if (bw != null) {
                    bw.flush();
                    bw.close();
                }
            } catch (IOException ex) {
                Logger.logStackTrace(ex);
            }
        }
    }

    // gmagoon 4/5/10: based on Mike's writeEdgeReactions
    private void writePrunedEdgeReaction(Reaction reaction) {
        BufferedWriter bw = null;
        try {
<<<<<<< HEAD
            bw = new BufferedWriter(new FileWriter("Restart/pdepnetworks.txt"));
    		int numFameTemps = PDepRateConstant.getTemperatures().length;
    		int numFamePress = PDepRateConstant.getPressures().length;
    		int numChebyTemps = ChebyshevPolynomials.getDefaultNT();
    		int numChebyPress = ChebyshevPolynomials.getDefaultNP();
    		//int numPlog = PDepArrheniusKinetics.getNumPressures();
			int numPlog = numFamePress; // probably often the case for FAME-generated PLOG rates (but not for seed or library reactions)
    		String EaUnits = ArrheniusKinetics.getEaUnits();
    		
    		bw.write("UnitsOfEa: " + EaUnits);
    		bw.newLine();
    		bw.write("NumberOfFameTemps: " + numFameTemps);
    		bw.newLine();
    		bw.write("NumberOfFamePress: " + numFamePress);
    		bw.newLine();
    		bw.write("NumberOfChebyTemps: " + numChebyTemps);
    		bw.newLine();
    		bw.write("NumberOfChebyPress: " + numChebyPress);
    		bw.newLine();
    		bw.write("NumberOfPLogs: Could be different for seed and library reactions, but default for FAME-generated rates is probably "+ numPlog);
    		bw.newLine();
    		bw.newLine();
    		
    		LinkedList allNets = PDepNetwork.getNetworks();
    		
			for(Iterator iter=allNets.iterator(); iter.hasNext();){
				PDepNetwork pdepnet = (PDepNetwork) iter.next();
				
				bw.write("PDepNetwork #" + pdepnet.getID());
				bw.newLine();
				
				// Write netReactionList
				LinkedList netRxns = pdepnet.getNetReactions();
				bw.write("netReactionList:");
				bw.newLine();
				for (Iterator iter2=netRxns.iterator(); iter2.hasNext();) {
					
					PDepReaction currentPDepRxn = (PDepReaction)iter2.next();
					bw.write(currentPDepRxn.toString());
					bw.newLine();
					bw.write(writeRatesAndParameters(currentPDepRxn,numFameTemps,
													 numFamePress,numChebyTemps,numChebyPress,numPlog));
					
				}
				
				// Write nonincludedReactionList
				LinkedList nonIncludeRxns = pdepnet.getNonincludedReactions();
				bw.write("nonIncludedReactionList:");
				bw.newLine();
				for (Iterator iter2=nonIncludeRxns.iterator(); iter2.hasNext();) {
					
					PDepReaction currentPDepRxn = (PDepReaction)iter2.next();
					bw.write(currentPDepRxn.toString());
					bw.newLine();
					bw.write(writeRatesAndParameters(currentPDepRxn,numFameTemps,
													 numFamePress,numChebyTemps,numChebyPress,numPlog));
					
					PDepReaction currentPDepReverseRxn = currentPDepRxn.getReverseReaction();
					// Not all nonIncludedReactions are reversible
                                        // (MRH FEB-16-2011) ... and not all reverse reactions
                                        //  have pressure-dependent rate coefficients (apparently)
					if (currentPDepReverseRxn != null && currentPDepReverseRxn.getPDepRate() != null) {
						bw.write(currentPDepReverseRxn.toString());
						bw.newLine();
						bw.write(writeRatesAndParameters(currentPDepReverseRxn,numFameTemps,
														 numFamePress,numChebyTemps,numChebyPress,numPlog));
					}
					
				}
				
				// Write pathReactionList
				LinkedList pathRxns = pdepnet.getPathReactions();
				bw.write("pathReactionList:");
				bw.newLine();
				for (Iterator iter2=pathRxns.iterator(); iter2.hasNext();) {
					PDepReaction currentPDepRxn = (PDepReaction)iter2.next();
					bw.write(currentPDepRxn.getDirection() + "\t" + currentPDepRxn.toRestartString(new Temperature(298,"K")));
					bw.newLine();
				}
				
				bw.newLine();
				bw.newLine();
			}
    		
        } catch (FileNotFoundException ex) {
=======
            bw = new BufferedWriter(new FileWriter(new File(
                    System.getProperty("RMG.PruningDir"), "edgeReactions.txt"),
                    true));
            if (reaction.isForward()) {
                bw.write(reaction.toChemkinString(new Temperature(298, "K")));
                // bw.write(reaction.toRestartString(new Temperature(298,"K")));
                bw.newLine();
            } else if (reaction.getReverseReaction().isForward()) {
                bw.write(reaction.getReverseReaction().toChemkinString(
                        new Temperature(298, "K")));
                // bw.write(reaction.getReverseReaction().toRestartString(new Temperature(298,"K")));
                bw.newLine();
            } else
                Logger.warning("Could not determine forward direction for following rxn: "
                        + reaction.toString());
        } catch (IOException ex) {
>>>>>>> 742fd5e9
            Logger.logStackTrace(ex);
        } finally {
            try {
                if (bw != null) {
                    bw.flush();
                    bw.close();
                }
            } catch (IOException ex) {
                Logger.logStackTrace(ex);
            }
        }
    }

    private void writePDepNetworks() {
        BufferedWriter bw = null;
        try {
            bw = new BufferedWriter(new FileWriter(new File(
                    System.getProperty("RMG.RestartDir"), "pdepnetworks.txt")));
            int numFameTemps = PDepRateConstant.getTemperatures().length;
            int numFamePress = PDepRateConstant.getPressures().length;
            int numChebyTemps = ChebyshevPolynomials.getDefaultNT();
            int numChebyPress = ChebyshevPolynomials.getDefaultNP();
            // int numPlog = PDepArrheniusKinetics.getNumPressures();
            int numPlog = numFamePress; // probably often the case for FAME-generated PLOG rates (but not for seed or
// library reactions)
            String EaUnits = ArrheniusKinetics.getEaUnits();
            bw.write("UnitsOfEa: " + EaUnits);
            bw.newLine();
            bw.write("NumberOfFameTemps: " + numFameTemps);
            bw.newLine();
            bw.write("NumberOfFamePress: " + numFamePress);
            bw.newLine();
            bw.write("NumberOfChebyTemps: " + numChebyTemps);
            bw.newLine();
            bw.write("NumberOfChebyPress: " + numChebyPress);
            bw.newLine();
            bw.write("NumberOfPLogs: Could be different for seed and library reactions, but default for FAME-generated rates is probably "
                    + numPlog);
            bw.newLine();
            bw.newLine();
            LinkedList allNets = PDepNetwork.getNetworks();
            for (Iterator iter = allNets.iterator(); iter.hasNext();) {
                PDepNetwork pdepnet = (PDepNetwork) iter.next();
                bw.write("PDepNetwork #" + pdepnet.getID());
                bw.newLine();
                // Write netReactionList
                LinkedList netRxns = pdepnet.getNetReactions();
                bw.write("netReactionList:");
                bw.newLine();
                for (Iterator iter2 = netRxns.iterator(); iter2.hasNext();) {
                    PDepReaction currentPDepRxn = (PDepReaction) iter2.next();
                    bw.write(currentPDepRxn.toString());
                    bw.newLine();
                    bw.write(writeRatesAndParameters(currentPDepRxn,
                            numFameTemps, numFamePress, numChebyTemps,
                            numChebyPress, numPlog));
                }
                // Write nonincludedReactionList
                LinkedList nonIncludeRxns = pdepnet.getNonincludedReactions();
                bw.write("nonIncludedReactionList:");
                bw.newLine();
                for (Iterator iter2 = nonIncludeRxns.iterator(); iter2
                        .hasNext();) {
                    PDepReaction currentPDepRxn = (PDepReaction) iter2.next();
                    bw.write(currentPDepRxn.toString());
                    bw.newLine();
                    bw.write(writeRatesAndParameters(currentPDepRxn,
                            numFameTemps, numFamePress, numChebyTemps,
                            numChebyPress, numPlog));
                    PDepReaction currentPDepReverseRxn = currentPDepRxn
                            .getReverseReaction();
                    // Not all nonIncludedReactions are reversible
                    // (MRH FEB-16-2011) ... and not all reverse reactions
                    // have pressure-dependent rate coefficients (apparently)
                    if (currentPDepReverseRxn != null
                            && currentPDepReverseRxn.getPDepRate() != null) {
                        bw.write(currentPDepReverseRxn.toString());
                        bw.newLine();
                        bw.write(writeRatesAndParameters(currentPDepReverseRxn,
                                numFameTemps, numFamePress, numChebyTemps,
                                numChebyPress, numPlog));
                    }
                }
                // Write pathReactionList
                LinkedList pathRxns = pdepnet.getPathReactions();
                bw.write("pathReactionList:");
                bw.newLine();
                for (Iterator iter2 = pathRxns.iterator(); iter2.hasNext();) {
                    PDepReaction currentPDepRxn = (PDepReaction) iter2.next();
                    bw.write(currentPDepRxn.getDirection()
                            + "\t"
                            + currentPDepRxn.toRestartString(new Temperature(
                                    298, "K")));
                    bw.newLine();
                }
                bw.newLine();
                bw.newLine();
            }
        } catch (IOException ex) {
            Logger.logStackTrace(ex);
        } finally {
            try {
                if (bw != null) {
                    bw.flush();
                    bw.close();
                }
            } catch (IOException ex) {
                Logger.logStackTrace(ex);
            }
        }
    }

    public String writeRatesAndParameters(PDepReaction pdeprxn,
            int numFameTemps, int numFamePress, int numChebyTemps,
            int numChebyPress, int numPlog) {
        StringBuilder sb = new StringBuilder();
        // Write the rate coefficients
        double[][] rateConstants = pdeprxn.getPDepRate().getRateConstants();
        for (int i = 0; i < numFameTemps; i++) {
            for (int j = 0; j < numFamePress; j++) {
                sb.append(rateConstants[i][j] + "\t");
            }
            sb.append("\n");
        }
        sb.append("\n");
        // If chebyshev polynomials are present, write them
        if (numChebyTemps != 0) {
            ChebyshevPolynomials chebyPolys = pdeprxn.getPDepRate()
                    .getChebyshev();
            for (int i = 0; i < numChebyTemps; i++) {
                for (int j = 0; j < numChebyPress; j++) {
                    sb.append(chebyPolys.getAlpha(i, j) + "\t");
                }
                sb.append("\n");
            }
            sb.append("\n");
        }
        // If plog parameters are present, write them
        PDepArrheniusKinetics[] kinetics = pdeprxn.getPDepRate()
                .getPDepArrheniusKinetics();
        if (kinetics != null) {
            for (int i = 0; i < kinetics.length; i++) {
                sb.append(kinetics[i].toChemkinString(pdeprxn
                        .getReactantNumber()));
                sb.append("\n");
            }
        }
        /*
         * else if (numPlog != 0) { PDepArrheniusKinetics kinetics = pdeprxn.getPDepRate().getPDepArrheniusKinetics();
         * for (int i=0; i<numPlog; i++) { double Hrxn = pdeprxn.calculateHrxn(new Temperature(298,"K"));
         * sb.append(kinetics.pressures[i].getPa() + "\t" + kinetics.getKinetics(i).toChemkinString(Hrxn,new
         * Temperature(298,"K"),false) + "\n"); } sb.append("\n"); }
         */
        return sb.toString();
    }

    public LinkedList getTimeStep() {
        return timeStep;
    }

    public static boolean getUseDiffusion() {
        return useDiffusion;
    }

    public static boolean getUseSolvation() {
        return useSolvation;
    }

    public void setUseDiffusion(Boolean p_boolean) {
        useDiffusion = p_boolean;
    }

    public void setUseSolvation(Boolean p_boolean) {
        useSolvation = p_boolean;
    }

    public void setTimeStep(ReactionTime p_timeStep) {
        if (timeStep == null)
            timeStep = new LinkedList();
        timeStep.add(p_timeStep);
    }

    public String getWorkingDirectory() {
        return workingDirectory;
    }

    public void setWorkingDirectory(String p_workingDirectory) {
        workingDirectory = p_workingDirectory;
    }

    // svp
    public boolean getError() {
        return error;
    }

    // svp
    public boolean getSensitivity() {
        return sensitivity;
    }

    public LinkedList getSpeciesList() {
        return species;
    }

    // gmagoon 10/24/07: commented out getReactionSystem and setReactionSystem
    // public ReactionSystem getReactionSystem() {
    // return reactionSystem;
    // }
    // 11/2/07 gmagoon: adding accessor method for reactionSystemList
    public LinkedList getReactionSystemList() {
        return reactionSystemList;
    }

    // added by gmagoon 9/24/07
    // public void setReactionSystem(ReactionSystem p_ReactionSystem) {
    // reactionSystem = p_ReactionSystem;
    // }
    // copied from ReactionSystem.java by gmagoon 9/24/07
    public ReactionModel getReactionModel() {
        return reactionModel;
    }

    public void readRestartSpecies() {
        Logger.info("Reading in species from Restart folder");
        // Read in core species -- NOTE code is almost duplicated in Read in edge species (second part of procedure)
        try {
            FileReader in = new FileReader(new File(
                    System.getProperty("RMG.RestartDir"), "coreSpecies.txt"));
            BufferedReader reader = new BufferedReader(in);
            String line = ChemParser.readMeaningfulLine(reader, true);
            while (line != null) {
                // The first line of a new species is the user-defined name
                String totalSpeciesName = line;
                String[] splitString1 = totalSpeciesName.split("[(]");
                String[] splitString2 = splitString1[splitString1.length - 1]
                        .split("[)]");
                // The remaining lines are the graph
                Graph g = ChemParser.readChemGraph(reader);
                // Make the ChemGraph, assuming it does not contain a forbidden structure
                ChemGraph cg = null;
                try {
                    cg = ChemGraph.make(g);
                } catch (ForbiddenStructureException e) {
                    Logger.critical("Error reading graph: Graph contains a forbidden structure.\n"
                            + g.toString());
                    System.exit(0);
                }
                // Make the species
                int intLocation = totalSpeciesName.indexOf("("
                        + splitString2[0] + ")");
                Species species = Species.make(
                        totalSpeciesName.substring(0, intLocation), cg,
                        Integer.parseInt(splitString2[0]));
                // Add the new species to the set of species
                restartCoreSpcs.add(species);
                /*
                 * int species_type = 1; // reacted species for (int i=0; i<numRxnSystems; i++) { SpeciesStatus ss = new
                 * SpeciesStatus(species,species_type,y[i],yprime[i]); speciesStatus[i].put(species, ss); }
                 */
                line = ChemParser.readMeaningfulLine(reader, true);
            }
        } catch (IOException e) {
            Logger.logStackTrace(e);
        }
        // Read in edge species
        try {
            FileReader in = new FileReader(new File(
                    System.getProperty("RMG.RestartDir"), "edgeSpecies.txt"));
            BufferedReader reader = new BufferedReader(in);
            String line = ChemParser.readMeaningfulLine(reader, true);
            while (line != null) {
                // The first line of a new species is the user-defined name
                String totalSpeciesName = line;
                String[] splitString1 = totalSpeciesName.split("[(]");
                String[] splitString2 = splitString1[splitString1.length - 1]
                        .split("[)]"); // Change JDM to reflect MRH 2-11-2010
                // The remaining lines are the graph
                Graph g = ChemParser.readChemGraph(reader);
                // Make the ChemGraph, assuming it does not contain a forbidden structure
                ChemGraph cg = null;
                try {
                    cg = ChemGraph.make(g);
                } catch (ForbiddenStructureException e) {
                    Logger.critical("Error reading graph: Graph contains a forbidden structure.\n"
                            + g.toString());
                    System.exit(0);
                }
                // Rewrite the species name ... with the exception of the (#)
                String speciesName = splitString1[0];
                for (int numTokens = 1; numTokens < splitString1.length - 1; ++numTokens) {
                    speciesName += "(" + splitString1[numTokens];
                }
                // Make the species
                Species species = Species.make(speciesName, cg,
                        Integer.parseInt(splitString2[0]));
                // Add the new species to the set of species
                restartEdgeSpcs.add(species);
                line = ChemParser.readMeaningfulLine(reader, true);
            }
        } catch (IOException e) {
            Logger.logStackTrace(e);
        }
    }

    public void readRestartReactions() {
        // Grab the IDs from the core species
        int[] coreSpcsIds = new int[restartCoreSpcs.size()];
        int i = 0;
        for (Iterator iter = restartCoreSpcs.iterator(); iter.hasNext();) {
            Species spcs = (Species) iter.next();
            coreSpcsIds[i] = spcs.getID();
            ++i;
        }
        Logger.info("Reading reactions from Restart folder");
        // Read in core reactions
        try {
            FileReader in = new FileReader(new File(
                    System.getProperty("RMG.RestartDir"), "coreReactions.txt"));
            BufferedReader reader = new BufferedReader(in);
            String line = ChemParser.readMeaningfulLine(reader, true);
            // Determine units of Ea
            StringTokenizer st = new StringTokenizer(line);
            String tempString = st.nextToken();
            String EaUnits = st.nextToken();
            line = ChemParser.readMeaningfulLine(reader, true);
            while (line != null) {
                if (!line.trim().equals("DUP")) {
                    Reaction r = ChemParser.parseRestartReaction(line,
                            coreSpcsIds, "core", EaUnits);
                    Iterator rxnIter = restartCoreRxns.iterator();
                    boolean foundRxn = false;
                    while (rxnIter.hasNext()) {
                        Reaction old = (Reaction) rxnIter.next();
                        if (old.equals(r)) {
                            old.addAdditionalKinetics(r.getKinetics()[0], 1,
                                    true);
                            foundRxn = true;
                            break;
                        }
                    }
                    if (!foundRxn) {
                        if (r.hasReverseReaction())
                            r.generateReverseReaction();
                        restartCoreRxns.add(r);
                    }
                }
                line = ChemParser.readMeaningfulLine(reader, true);
            }
        } catch (IOException e) {
            Logger.logStackTrace(e);
        }
        /*
         * Read in the pdepreactions.txt file: This file contains third-body, lindemann, and troe reactions A RMG
         * mechanism would only have these reactions if a user specified them in a Seed Mechanism, meaning they are core
         * species & reactions. Place these reactions in a new Seed Mechanism, using the coreSpecies.txt file as the
         * species.txt file.
         */
        SeedMechanism restart_seed_mechanism = null;
        try {
            String path = System.getProperty("RMG.RestartDir");
            restart_seed_mechanism = new SeedMechanism("Restart", path, false,
                    true);
        } catch (IOException e1) {
            Logger.logStackTrace(e1);
        }
        restartCoreRxns.addAll(restart_seed_mechanism.getReactionSet());
        // Read in edge reactions
        try {
            FileReader in = new FileReader(new File(
                    System.getProperty("RMG.RestartDir"), "edgeReactions.txt"));
            BufferedReader reader = new BufferedReader(in);
            String line = ChemParser.readMeaningfulLine(reader, true);
            // Determine units of Ea
            StringTokenizer st = new StringTokenizer(line);
            String tempString = st.nextToken();
            String EaUnits = st.nextToken();
            line = ChemParser.readMeaningfulLine(reader, true);
            while (line != null) {
                if (!line.trim().equals("DUP")) {
                    Reaction r = ChemParser.parseRestartReaction(line,
                            coreSpcsIds, "edge", EaUnits);
                    Iterator rxnIter = restartEdgeRxns.iterator();
                    boolean foundRxn = false;
                    while (rxnIter.hasNext()) {
                        Reaction old = (Reaction) rxnIter.next();
                        if (old.equals(r)) {
                            old.addAdditionalKinetics(r.getKinetics()[0], 1,
                                    true);
                            foundRxn = true;
                            break;
                        }
                    }
                    if (!foundRxn) {
                        r.generateReverseReaction();
                        restartEdgeRxns.add(r);
                    }
                }
                line = ChemParser.readMeaningfulLine(reader, true);
            }
        } catch (IOException e) {
            Logger.logStackTrace(e);
        }
    }

    public LinkedHashMap getRestartSpeciesStatus(int i) {
        LinkedHashMap speciesStatus = new LinkedHashMap();
        try {
            FileReader in = new FileReader(new File(
                    System.getProperty("RMG.RestartDir"), "coreSpecies.txt"));
            BufferedReader reader = new BufferedReader(in);
            Integer numRxnSystems = Integer.parseInt(ChemParser
                    .readMeaningfulLine(reader, true));
            String line = ChemParser.readMeaningfulLine(reader, true);
            while (line != null) {
                // The first line of a new species is the user-defined name
                String totalSpeciesName = line;
                String[] splitString1 = totalSpeciesName.split("[(]");
                String[] splitString2 = splitString1[1].split("[)]");
                double y = 0.0;
                double yprime = 0.0;
                for (int j = 0; j < numRxnSystems; j++) {
                    StringTokenizer st = new StringTokenizer(
                            ChemParser.readMeaningfulLine(reader, true));
                    if (j == i) {
                        y = Double.parseDouble(st.nextToken());
                        yprime = Double.parseDouble(st.nextToken());
                    }
                }
                // The remaining lines are the graph
                Graph g = ChemParser.readChemGraph(reader);
                // Make the ChemGraph, assuming it does not contain a forbidden structure
                ChemGraph cg = null;
                try {
                    cg = ChemGraph.make(g);
                } catch (ForbiddenStructureException e) {
                    Logger.critical("Error reading graph: Graph contains a forbidden structure.\n"
                            + g.toString());
                    System.exit(0);
                }
                // Make the species
                Species species = Species.make(splitString1[0], cg);
                // Add the new species to the set of species
                // restartCoreSpcs.add(species);
                int species_type = 1; // reacted species
                SpeciesStatus ss = new SpeciesStatus(species, species_type, y,
                        yprime);
                speciesStatus.put(species, ss);
                line = ChemParser.readMeaningfulLine(reader, true);
            }
        } catch (IOException e) {
            Logger.logStackTrace(e);
        }
        return speciesStatus;
    }

    public void putRestartSpeciesInInitialStatus(InitialStatus is, int i) {
        try {
            FileReader in = new FileReader(new File(
                    System.getProperty("RMG.RestartDir"), "coreSpecies.txt"));
            BufferedReader reader = new BufferedReader(in);
            String line = ChemParser.readMeaningfulLine(reader, true);
            while (line != null) {
                // The first line of a new species is the user-defined name
                String totalSpeciesName = line;
                String[] splitString1 = totalSpeciesName.split("[(]");
                String[] splitString2 = splitString1[1].split("[)]");
                // The remaining lines are the graph
                Graph g = ChemParser.readChemGraph(reader);
                // Make the ChemGraph, assuming it does not contain a forbidden structure
                ChemGraph cg = null;
                try {
                    cg = ChemGraph.make(g);
                } catch (ForbiddenStructureException e) {
                    Logger.critical("Error reading graph: Graph contains a forbidden structure.\n"
                            + g.toString());
                    System.exit(0);
                }
                // Make the species
                Species species = Species.make(splitString1[0], cg);
                // Add the new species to the set of species
                // restartCoreSpcs.add(species);
                if (is.getSpeciesStatus(species) == null) {
                    SpeciesStatus ss = new SpeciesStatus(species, 1, 0.0, 0.0);
                    is.putSpeciesStatus(ss);
                }
                line = ChemParser.readMeaningfulLine(reader, true);
            }
        } catch (IOException e) {
            Logger.logStackTrace(e);
        }
    }

    public void readPDepNetworks() {
        LinkedList allNetworks = PDepNetwork.getNetworks();
        try {
            FileReader in = new FileReader(new File(
                    System.getProperty("RMG.RestartDir"), "pdepnetworks.txt"));
            BufferedReader reader = new BufferedReader(in);
            StringTokenizer st = new StringTokenizer(
                    ChemParser.readMeaningfulLine(reader, true));
            String tempString = st.nextToken();
            String EaUnits = st.nextToken();
            st = new StringTokenizer(
                    ChemParser.readMeaningfulLine(reader, true));
            tempString = st.nextToken();
            int numFameTs = Integer.parseInt(st.nextToken());
            st = new StringTokenizer(
                    ChemParser.readMeaningfulLine(reader, true));
            tempString = st.nextToken();
            int numFamePs = Integer.parseInt(st.nextToken());
            st = new StringTokenizer(
                    ChemParser.readMeaningfulLine(reader, true));
            tempString = st.nextToken();
            int numChebyTs = Integer.parseInt(st.nextToken());
            st = new StringTokenizer(
                    ChemParser.readMeaningfulLine(reader, true));
            tempString = st.nextToken();
            int numChebyPs = Integer.parseInt(st.nextToken());
            st = new StringTokenizer(
                    ChemParser.readMeaningfulLine(reader, true));
            tempString = st.nextToken();
            int numPlogs = Integer.parseInt(st.nextToken());
            double[][] rateCoefficients = new double[numFameTs][numFamePs];
            double[][] chebyPolys = new double[numChebyTs][numChebyPs];
            Kinetics[] plogKinetics = new Kinetics[numPlogs];
            String line = ChemParser.readMeaningfulLine(reader, true); // line should be "PDepNetwork #"
            while (line != null) {
                line = ChemParser.readMeaningfulLine(reader, true); // line should now be "netReactionList:"
                PDepNetwork newNetwork = new PDepNetwork();
                LinkedList netRxns = newNetwork.getNetReactions();
                LinkedList nonincludeRxns = newNetwork
                        .getNonincludedReactions();
                line = ChemParser.readMeaningfulLine(reader, true); // line is either data or "nonIncludedReactionList"
                // If line is "nonincludedreactionlist", we need to skip over this while loop
                if (!line.toLowerCase().startsWith("nonincludedreactionlist")) {
                    while (!line.toLowerCase().startsWith(
                            "nonincludedreactionlist")) {
                        // Read in the forward rxn
                        String[] reactsANDprods = line.split("\\-->");
                        /*
                         * Determine if netReaction is reversible or irreversible
                         */
                        boolean reactionIsReversible = true;
                        if (reactsANDprods.length == 2)
                            reactionIsReversible = false;
                        else
                            reactsANDprods = line.split("\\<=>");
                        PDepIsomer Reactants = parseIsomerFromRestartFile(reactsANDprods[0]
                                .trim());
                        PDepIsomer Products = parseIsomerFromRestartFile(reactsANDprods[1]
                                .trim());
                        newNetwork.addIsomer(Reactants);
                        newNetwork.addIsomer(Products);
                        rateCoefficients = parseRateCoeffsFromRestartFile(
                                numFameTs, numFamePs, reader);
                        PDepRateConstant pdepk = parsePDepRateConstantFromRestartFile(
                                reader, numChebyTs, numChebyPs,
                                rateCoefficients, numPlogs, EaUnits);
                        PDepReaction forward = new PDepReaction(Reactants,
                                Products, pdepk);
                        // Read in the reverse reaction
                        if (reactionIsReversible) {
                            PDepReaction reverse = new PDepReaction(Products,
                                    Reactants, new PDepRateConstant());
                            reverse.setPDepRateConstant(null);
                            reverse.setReverseReaction(forward);
                            forward.setReverseReaction(reverse);
                        } else {
                            PDepReaction reverse = null;
                            forward.setReverseReaction(reverse);
                        }
                        netRxns.add(forward);
                        line = ChemParser.readMeaningfulLine(reader, true);
                    }
                }
                // This loop ends once line == "nonIncludedReactionList"
                line = ChemParser.readMeaningfulLine(reader, true); // line is either data or "pathReactionList"
                if (!line.toLowerCase().startsWith("pathreactionList")) {
                    while (!line.toLowerCase().startsWith("pathreactionlist")) {
                        // Read in the forward rxn
                        String[] reactsANDprods = line.split("\\-->");
                        /*
                         * Determine if nonIncludedReaction is reversible or irreversible
                         */
                        boolean reactionIsReversible = true;
                        if (reactsANDprods.length == 2)
                            reactionIsReversible = false;
                        else
                            reactsANDprods = line.split("\\<=>");
                        PDepIsomer Reactants = parseIsomerFromRestartFile(reactsANDprods[0]
                                .trim());
                        PDepIsomer Products = parseIsomerFromRestartFile(reactsANDprods[1]
                                .trim());
                        newNetwork.addIsomer(Reactants);
                        newNetwork.addIsomer(Products);
                        rateCoefficients = parseRateCoeffsFromRestartFile(
                                numFameTs, numFamePs, reader);
                        PDepRateConstant pdepk = parsePDepRateConstantFromRestartFile(
                                reader, numChebyTs, numChebyPs,
                                rateCoefficients, numPlogs, EaUnits);
                        PDepReaction forward = new PDepReaction(Reactants,
                                Products, pdepk);
                        // Read in the reverse reaction
                        if (reactionIsReversible) {
                            PDepReaction reverse = new PDepReaction(Products,
                                    Reactants, new PDepRateConstant());
                            reverse.setPDepRateConstant(null);
                            reverse.setReverseReaction(forward);
                            forward.setReverseReaction(reverse);
                        } else {
                            PDepReaction reverse = null;
                            forward.setReverseReaction(reverse);
                        }
                        nonincludeRxns.add(forward);
                        line = ChemParser.readMeaningfulLine(reader, true);
                    }
                }
                // This loop ends once line == "pathReactionList"
                line = ChemParser.readMeaningfulLine(reader, true); // line is either data or "PDepNetwork #_" or null
// (end of file)
                while (line != null
                        && !line.toLowerCase().startsWith("pdepnetwork")) {
                    st = new StringTokenizer(line);
                    int direction = Integer.parseInt(st.nextToken());
                    // First token is the rxn structure: A+B=C+D
                    // Note: Up to 3 reactants/products allowed
                    // : Either "=" or "=>" will separate reactants and products
                    String structure = st.nextToken();
                    // Separate the reactants from the products
                    boolean generateReverse = false;
                    String[] reactsANDprods = structure.split("\\=>");
                    if (reactsANDprods.length == 1) {
                        reactsANDprods = structure.split("[=]");
                        generateReverse = true;
                    }
                    SpeciesDictionary sd = SpeciesDictionary.getInstance();
                    LinkedList r = ChemParser.parseReactionSpecies(sd,
                            reactsANDprods[0]);
                    LinkedList p = ChemParser.parseReactionSpecies(sd,
                            reactsANDprods[1]);
                    Structure s = new Structure(r, p);
                    s.setDirection(direction);
                    // Next three tokens are the modified Arrhenius parameters
                    double rxn_A = Double.parseDouble(st.nextToken());
                    double rxn_n = Double.parseDouble(st.nextToken());
                    double rxn_E = Double.parseDouble(st.nextToken());
                    if (EaUnits.equals("cal/mol"))
                        rxn_E = rxn_E / 1000;
                    else if (EaUnits.equals("J/mol"))
                        rxn_E = rxn_E / 4.184 / 1000;
                    else if (EaUnits.equals("kJ/mol"))
                        rxn_E = rxn_E / 4.184;
                    else if (EaUnits.equals("Kelvins"))
                        rxn_E = rxn_E * 1.987;
                    UncertainDouble uA = new UncertainDouble(rxn_A, 0.0, "A");
                    UncertainDouble un = new UncertainDouble(rxn_n, 0.0, "A");
                    UncertainDouble uE = new UncertainDouble(rxn_E, 0.0, "A");
                    // The remaining tokens are comments
                    String comments = "";
                    if (st.hasMoreTokens()) {
                        String beginningOfComments = st.nextToken();
                        int startIndex = line.indexOf(beginningOfComments);
                        comments = line.substring(startIndex);
                    }
                    if (comments.startsWith("!"))
                        comments = comments.substring(1);
// while (st.hasMoreTokens()) {
// comments += st.nextToken();
// }
                    ArrheniusKinetics[] k = new ArrheniusKinetics[1];
                    k[0] = new ArrheniusKinetics(uA, un, uE, "", 1, "",
                            comments);
                    Reaction pathRxn = new Reaction();
                    // if (direction == 1)
                    // pathRxn = Reaction.makeReaction(s,k,generateReverse);
                    // else
                    // pathRxn = Reaction.makeReaction(s.generateReverseStructure(),k,generateReverse);
                    pathRxn = Reaction.makeReaction(s, k, generateReverse);
                    PDepIsomer Reactants = new PDepIsomer(r);
                    PDepIsomer Products = new PDepIsomer(p);
                    PDepReaction pdeppathrxn = new PDepReaction(Reactants,
                            Products, pathRxn);
                    newNetwork.addReaction(pdeppathrxn, true);
                    newNetwork.addIsomer(Reactants);
                    newNetwork.addIsomer(Products);
                    line = ChemParser.readMeaningfulLine(reader, true);
                }
                newNetwork.setAltered(false);
                PDepNetwork.getNetworks().add(newNetwork);
            }
        } catch (IOException e) {
            Logger.logStackTrace(e);
        }
    }

    public PDepIsomer parseIsomerFromRestartFile(String p_string) {
        SpeciesDictionary sd = SpeciesDictionary.getInstance();
        PDepIsomer isomer = null;
        if (p_string.contains("+")) {
            String[] indivReacts = p_string.split("[+]");
            String name = indivReacts[0].trim();
            Species spc1 = sd.getSpeciesFromNameID(name);
            if (spc1 == null) {
                spc1 = getSpeciesBySPCName(name, sd);
            }
            name = indivReacts[1].trim();
            String[] nameANDincluded = name.split("\\(included =");
            Species spc2 = sd.getSpeciesFromNameID(nameANDincluded[0].trim());
            if (spc2 == null) {
                spc2 = getSpeciesBySPCName(name, sd);
            }
            boolean isIncluded = Boolean.parseBoolean(nameANDincluded[1]
                    .substring(0, nameANDincluded[1].length() - 1));
            isomer = new PDepIsomer(spc1, spc2, isIncluded);
        } else {
            String name = p_string.trim();
            /*
             * Separate the (included =boolean) portion of the string from the name of the Isomer
             */
            String[] nameANDincluded = name.split("\\(included =");
            Species spc = sd.getSpeciesFromNameID(nameANDincluded[0].trim());
            if (spc == null) {
                spc = getSpeciesBySPCName(name, sd);
            }
            boolean isIncluded = Boolean.parseBoolean(nameANDincluded[1]
                    .substring(0, nameANDincluded[1].length() - 1));
            isomer = new PDepIsomer(spc, isIncluded);
        }
        return isomer;
    }

    public double[][] parseRateCoeffsFromRestartFile(int numFameTs,
            int numFamePs, BufferedReader reader) {
        double[][] rateCoefficients = new double[numFameTs][numFamePs];
        for (int i = 0; i < numFameTs; i++) {
            StringTokenizer st = new StringTokenizer(
                    ChemParser.readMeaningfulLine(reader, true));
            for (int j = 0; j < numFamePs; j++) {
                rateCoefficients[i][j] = Double.parseDouble(st.nextToken());
            }
        }
        return rateCoefficients;
    }
<<<<<<< HEAD
    
    public PDepRateConstant parsePDepRateConstantFromRestartFile(BufferedReader reader, 
    		int numChebyTs, int numChebyPs, double[][] rateCoefficients, 
    		int numPlogs, String EaUnits) {
    	PDepRateConstant pdepk = null;
		if (numChebyTs > 0) {
			double chebyPolys[][] = new double[numChebyTs][numChebyPs];
			for (int i=0; i<numChebyTs; i++) {
				StringTokenizer st = new StringTokenizer(ChemParser.readMeaningfulLine(reader, true));
				for (int j=0; j<numChebyPs; j++) {
					chebyPolys[i][j] = Double.parseDouble(st.nextToken());
				}
			}
			ChebyshevPolynomials chebyshev = new ChebyshevPolynomials(numChebyTs,
																	  ChebyshevPolynomials.getDefaultTlow(), ChebyshevPolynomials.getDefaultTup(),
																	  numChebyPs, ChebyshevPolynomials.getDefaultPlow(), ChebyshevPolynomials.getDefaultPup(),
																	  chebyPolys);
			pdepk = new PDepRateConstant(rateCoefficients,chebyshev);
		} else if (numPlogs > 0) {
			//***note: PLOG uses the same units for Ea and A as Arrhenius expressions; see https://github.com/GreenGroup/RMG-Java/commit/2947e7b8d5b1e3e19543f2489990fa42e43ecad2#commitcomment-844009
			//gmagoon 1/6/12: restart feature doesn't currently seem to support alternative A units, so I haven't made any updates to fix this for PLOG in my current round of changes
			PDepArrheniusKinetics pdepAK = new PDepArrheniusKinetics(numPlogs);
			for (int i=0; i<numPlogs; i++) {
				StringTokenizer st = new StringTokenizer(ChemParser.readMeaningfulLine(reader, true));
				Pressure p = new Pressure(Double.parseDouble(st.nextToken()),"Pa");
				double A = Double.parseDouble(st.nextToken());
				
				UncertainDouble dA = new UncertainDouble(A,0.0,"A");
=======
>>>>>>> 742fd5e9

    public PDepRateConstant parsePDepRateConstantFromRestartFile(
            BufferedReader reader, int numChebyTs, int numChebyPs,
            double[][] rateCoefficients, int numPlogs, String EaUnits) {
        PDepRateConstant pdepk = null;
        if (numChebyTs > 0) {
            double chebyPolys[][] = new double[numChebyTs][numChebyPs];
            for (int i = 0; i < numChebyTs; i++) {
                StringTokenizer st = new StringTokenizer(
                        ChemParser.readMeaningfulLine(reader, true));
                for (int j = 0; j < numChebyPs; j++) {
                    chebyPolys[i][j] = Double.parseDouble(st.nextToken());
                }
            }
            ChebyshevPolynomials chebyshev = new ChebyshevPolynomials(
                    numChebyTs, ChebyshevPolynomials.getDefaultTlow(),
                    ChebyshevPolynomials.getDefaultTup(), numChebyPs,
                    ChebyshevPolynomials.getDefaultPlow(),
                    ChebyshevPolynomials.getDefaultPup(), chebyPolys);
            pdepk = new PDepRateConstant(rateCoefficients, chebyshev);
        } else if (numPlogs > 0) {
            // ***note: PLOG uses the same units for Ea and A as Arrhenius expressions; see
// https://github.com/GreenGroup/RMG-Java/commit/2947e7b8d5b1e3e19543f2489990fa42e43ecad2#commitcomment-844009
            // gmagoon 1/6/12: restart feature doesn't currently seem to support alternative A units, so I haven't made
// any updates to fix this for PLOG in my current round of changes
            PDepArrheniusKinetics pdepAK = new PDepArrheniusKinetics(numPlogs);
            for (int i = 0; i < numPlogs; i++) {
                StringTokenizer st = new StringTokenizer(
                        ChemParser.readMeaningfulLine(reader, true));
                Pressure p = new Pressure(Double.parseDouble(st.nextToken()),
                        "Pa");
                double A = Double.parseDouble(st.nextToken());
                UncertainDouble dA = new UncertainDouble(A, 0.0, "A");
                UncertainDouble dn = new UncertainDouble(Double.parseDouble(st
                        .nextToken()), 0.0, "A");
                double Ea = Double.parseDouble(st.nextToken());
                if (EaUnits.equals("cal/mol"))
                    Ea = Ea / 1000;
                else if (EaUnits.equals("J/mol"))
                    Ea = Ea / 4.184 / 1000;
                else if (EaUnits.equals("kJ/mol"))
                    Ea = Ea / 4.184;
                else if (EaUnits.equals("Kelvins"))
                    Ea = Ea * 1.987;
                UncertainDouble dE = new UncertainDouble(Ea, 0.0, "A");
                ArrheniusKinetics k = new ArrheniusKinetics(dA, dn, dE, "", 1,
                        "", "");
                pdepAK.setKinetics(i, p, k);
                pdepk = new PDepRateConstant(rateCoefficients, pdepAK);
            }
        }
        return pdepk;
    }

    /**
     * MRH 14Jan2010 getSpeciesBySPCName Input: String name - Name of species, normally chemical formula followed by
     * "J"s for radicals, and then (#) SpeciesDictionary sd This method was originally written as a complement to the
     * method readPDepNetworks. jdmo found a bug with the readrestart option. The bug was that the method was attempting
     * to add a null species to the Isomer list. The null species resulted from searching the SpeciesDictionary by
     * chemkinName (e.g. C4H8OJJ(48)), when the chemkinName present in the dictionary was SPC(48).
     */
    public Species getSpeciesBySPCName(String name, SpeciesDictionary sd) {
        String[] nameFromNumber = name.split("\\(");
        String newName = "SPC(" + nameFromNumber[1];
        return sd.getSpeciesFromChemkinName(newName);
    }

    /**
     * MRH 12-Jun-2009 Function initializes the model's core and edge. The initial core species always consists of the
     * species contained in the condition.txt file. If seed mechanisms exist, those species (and the reactions given in
     * the seed mechanism) are also added to the core. The initial edge species/reactions are determined by reacting the
     * core species by one full iteration.
     */
    public void initializeCoreEdgeModel() {
        LinkedHashSet allInitialCoreSpecies = new LinkedHashSet();
        LinkedHashSet allInitialCoreRxns = new LinkedHashSet();
        if (readrestart) {
            allInitialCoreSpecies.addAll(restartCoreSpcs);
            allInitialCoreRxns.addAll(restartCoreRxns);
        }
        // Add the species from the condition.txt (input) file
        allInitialCoreSpecies.addAll(getSpeciesSeed());
        // Add the species from the seed mechanisms, if they exist
        if (hasSeedMechanisms()) {
            allInitialCoreSpecies.addAll(getSeedMechanism().getSpeciesSet());
            allInitialCoreRxns.addAll(getSeedMechanism().getReactionSet());
        }
        CoreEdgeReactionModel cerm = new CoreEdgeReactionModel(
                allInitialCoreSpecies, allInitialCoreRxns);
        // Store the seed mechanism in the CERM so that we can access it from there when writing chemkin files:
        if (hasSeedMechanisms()) {
            cerm.setSeedMechanism(getSeedMechanism());
        }
        if (readrestart) {
            cerm.addUnreactedSpeciesSet(restartEdgeSpcs);
            cerm.addUnreactedReactionSet(restartEdgeRxns);
        }
        setReactionModel(cerm);
        PDepNetwork.reactionModel = getReactionModel();
        PDepNetwork.reactionSystem = (ReactionSystem) getReactionSystemList()
                .get(0);
        // Determine initial set of reactions and edge species using only the
        // species enumerated in the input file and the seed mechanisms as the core
        if (!readrestart) {
            LinkedHashSet reactionSet_withdup;
            LinkedHashSet reactionSet;
            // If Seed Mechanism is present and Generate Reaction is set on
            if (hasSeedMechanisms()
                    && getSeedMechanism().shouldGenerateReactions()) {
                reactionSet_withdup = getLibraryReactionGenerator().react(
                        allInitialCoreSpecies);
                reactionSet_withdup.addAll(getReactionGenerator().react(
                        allInitialCoreSpecies));
                // Removing Duplicates instances of reaction if present
                reactionSet = getLibraryReactionGenerator()
                        .RemoveDuplicateReac(reactionSet_withdup);
            } else {
                reactionSet_withdup = new LinkedHashSet();
                LinkedHashSet tempnewReactionSet = getLibraryReactionGenerator()
                        .react(allInitialCoreSpecies);
                if (tempnewReactionSet.isEmpty()) {
                    Logger.info("No reactions of initial core and seed species found in Reaction Library");
                } else {
                    Logger.info("Reactions of initial core and seed species found in Reaction Library:");
                    Logger.info(tempnewReactionSet.toString());
                }
                // Adds Reactions Found in Library Reaction Generator to Reaction Set
                reactionSet_withdup.addAll(tempnewReactionSet);
                // Generates Reaction from the Reaction Generator and adds them to Reaction Set
                Logger.info("Generating reactions of initial core species using reaction families.");
                Logger.info("(Condition file species will react with seed species, but seed species will not \n"
                        + "react with each other because GenerateReactions is off)");
                // nb. speciesSeed contains the condition file species (not the seed mechanism species)
                for (Iterator iter = speciesSeed.iterator(); iter.hasNext();) {
                    Species spec = (Species) iter.next();
                    reactionSet_withdup.addAll(getReactionGenerator().react(
                            allInitialCoreSpecies, spec, "All"));
                }
                reactionSet = getLibraryReactionGenerator()
                        .RemoveDuplicateReac(reactionSet_withdup);
            }
            // Set initial core-edge reaction model based on above results
            if (reactionModelEnlarger instanceof RateBasedRME) {
                Iterator iter = reactionSet.iterator();
                while (iter.hasNext()) {
                    Reaction r = (Reaction) iter.next();
                    cerm.addReaction(r);
                }
            } else {
                // Only keep the reactions involving bimolecular reactants and bimolecular products
                Iterator iter = reactionSet.iterator();
                while (iter.hasNext()) {
                    Reaction r = (Reaction) iter.next();
                    if (FastMasterEqn.isReactionPressureDependent(r)) {
                        cerm.categorizeReaction(r.getStructure());
                        PDepNetwork.addReactionToNetworks(r);
                    } else {
                        cerm.addReaction(r);
                    }
                }
            }
        }
        /*
         * 22-SEPT-2010 ELSE: If reading in restart files, at the very least, we should react all species present in the
         * input file (speciesSeed) with all of the coreSpecies. Before, when the following else statement was not
         * present, we would completely skip this step. Thus, RMG would come to the first ODE solve, integrate to a very
         * large time, and conclude that the model was both valid and terminated, thereby not adding any new reactions
         * to the core regardless of the conditions stated in the input file. EXAMPLE: A user runs RMG for iso-octane
         * with Restart turned on. The simulation converges and now the user would like to add a small amount of
         * 1-butanol to the input file, while reading in from the Restart files. What should happen, at the very least,
         * is 1-butanol reacts with the other species present in the input file and with the already-known coreSpecies.
         * This will, at a minimum, add these reactions to the core. Whether the model remains validated and terminated
         * depends on the conditions stated in the input file. MRH (mrharper@mit.edu)
         */
        else {
            LinkedHashSet reactionSet_withdup;
            LinkedHashSet reactionSet;
            /*
             * If the user has specified a Seed Mechanism, and that the cross reactions should be generated, generate
             * those here NOTE: Since the coreSpecies from the Restart files are treated as a Seed Mechanism, MRH is
             * inclined to comment out the following lines. Depending on how large the Seed Mechanism and/or Restart
             * files are, RMG could get "stuck" cross-reacting hundreds of species against each other.
             */
// if (hasSeedMechanisms() && getSeedMechanism().shouldGenerateReactions()) {
// reactionSet_withdup = getLibraryReactionGenerator().react(getSeedMechanism().getSpeciesSet());
// reactionSet_withdup.addAll(getReactionGenerator().react(getSeedMechanism().getSpeciesSet()));
// reactionSet = getLibraryReactionGenerator().RemoveDuplicateReac(reactionSet_withdup);
// }
            /*
             * If not, react the species present in the input file against any reaction libraries, and then against all
             * RMG-defined reaction families
             */
// else {
            reactionSet_withdup = new LinkedHashSet();
            LinkedHashSet tempnewReactionSet = getLibraryReactionGenerator()
                    .react(speciesSeed);
            if (!tempnewReactionSet.isEmpty()) {
                Logger.info("Reaction Set Found from Reaction Library "
                        + tempnewReactionSet);
            }
            // Adds Reactions Found in Library Reaction Generator to Reaction Set
            reactionSet_withdup.addAll(tempnewReactionSet);
            // Generates Reaction from the Reaction Generator and adds them to Reaction Set
            for (Iterator iter = speciesSeed.iterator(); iter.hasNext();) {
                Species spec = (Species) iter.next();
                reactionSet_withdup.addAll(getReactionGenerator().react(
                        allInitialCoreSpecies, spec, "All"));
            }
            reactionSet = getLibraryReactionGenerator().RemoveDuplicateReac(
                    reactionSet_withdup);
// }
            // Set initial core-edge reaction model based on above results
            if (reactionModelEnlarger instanceof RateBasedRME) {
                Iterator iter = reactionSet.iterator();
                while (iter.hasNext()) {
                    Reaction r = (Reaction) iter.next();
                    cerm.addReaction(r);
                }
            } else {
                // Only keep the reactions involving bimolecular reactants and bimolecular products
                Iterator iter = reactionSet.iterator();
                while (iter.hasNext()) {
                    Reaction r = (Reaction) iter.next();
                    if (FastMasterEqn.isReactionPressureDependent(r)) {
                        cerm.categorizeReaction(r.getStructure());
                        PDepNetwork.addReactionToNetworks(r);
                    } else {
                        cerm.addReaction(r);
                    }
                }
            }
        }
        for (Integer i = 0; i < reactionSystemList.size(); i++) {
            ReactionSystem rs = (ReactionSystem) reactionSystemList.get(i);
            rs.setReactionModel(getReactionModel());
        }
        // We cannot return a system with no core reactions, so if this is a case we must add to the core
        while (getReactionModel().isEmpty()
                && !PDepNetwork
                        .hasCoreReactions((CoreEdgeReactionModel) getReactionModel())) {
            for (Integer i = 0; i < reactionSystemList.size(); i++) {
                ReactionSystem rs = (ReactionSystem) reactionSystemList.get(i);
                if (reactionModelEnlarger instanceof RateBasedPDepRME)
                    rs.initializePDepNetwork();
                rs.appendUnreactedSpeciesStatus(
                        (InitialStatus) initialStatusList.get(i),
                        rs.getPresentTemperature());
            }
            enlargeReactionModel();
        }
        for (Integer i = 0; i < reactionSystemList.size(); i++) {
            ReactionSystem rs = (ReactionSystem) reactionSystemList.get(i);
            rs.setReactionModel(getReactionModel());
        }
        return;
    }

    // 9/24/07 gmagoon: moved from ReactionSystem.java
    public void initializeCoreEdgeModelWithPKL() {
        initializeCoreEdgeModelWithoutPKL();
        CoreEdgeReactionModel cerm = (CoreEdgeReactionModel) getReactionModel();
        LinkedHashSet primarySpeciesSet = getPrimaryKineticLibrary()
                .getSpeciesSet(); // 10/14/07 gmagoon: changed to use getPrimaryReactionLibrary
        LinkedHashSet primaryKineticSet = getPrimaryKineticLibrary()
                .getReactionSet();
        cerm.addReactedSpeciesSet(primarySpeciesSet);
        cerm.addPrimaryKineticSet(primaryKineticSet);
        LinkedHashSet newReactions = getReactionGenerator().react(
                cerm.getReactedSpeciesSet());
        if (reactionModelEnlarger instanceof RateBasedRME)
            cerm.addReactionSet(newReactions);
        else {
            Iterator iter = newReactions.iterator();
            while (iter.hasNext()) {
                Reaction r = (Reaction) iter.next();
                if (r.getReactantNumber() == 2 && r.getProductNumber() == 2) {
                    cerm.addReaction(r);
                }
            }
        }
        return;
        // #]
    }

    // 9/24/07 gmagoon: moved from ReactionSystem.java
    protected void initializeCoreEdgeModelWithoutPKL() {
        CoreEdgeReactionModel cerm = new CoreEdgeReactionModel(
                new LinkedHashSet(getSpeciesSeed()));
        setReactionModel(cerm);
        PDepNetwork.reactionModel = getReactionModel();
        PDepNetwork.reactionSystem = (ReactionSystem) getReactionSystemList()
                .get(0);
        // Determine initial set of reactions and edge species using only the
        // species enumerated in the input file as the core
        LinkedHashSet reactionSet = getReactionGenerator().react(
                getSpeciesSeed());
        reactionSet.addAll(getLibraryReactionGenerator()
                .react(getSpeciesSeed()));
        // Set initial core-edge reaction model based on above results
        if (reactionModelEnlarger instanceof RateBasedRME) {
            // Only keep the reactions involving bimolecular reactants and bimolecular products
            Iterator iter = reactionSet.iterator();
            while (iter.hasNext()) {
                Reaction r = (Reaction) iter.next();
                cerm.addReaction(r);
            }
        } else {
            // Only keep the reactions involving bimolecular reactants and bimolecular products
            Iterator iter = reactionSet.iterator();
            while (iter.hasNext()) {
                Reaction r = (Reaction) iter.next();
                if (FastMasterEqn.isReactionPressureDependent(r)) {
                    cerm.categorizeReaction(r.getStructure());
                    PDepNetwork.addReactionToNetworks(r);
                } else {
                    cerm.addReaction(r);
                }
            }
        }
        // 10/9/07 gmagoon: copy reactionModel to reactionSystem; there may still be scope problems, particularly in
// above elseif statement
        // 10/24/07 gmagoon: want to copy same reaction model to all reactionSystem variables; should probably also make
// similar modifications elsewhere; may or may not need to copy in ...WithPRL function
        for (Integer i = 0; i < reactionSystemList.size(); i++) {
            ReactionSystem rs = (ReactionSystem) reactionSystemList.get(i);
            rs.setReactionModel(getReactionModel());
        }
        // reactionSystem.setReactionModel(getReactionModel());
        // We cannot return a system with no core reactions, so if this is a case we must add to the core
        while (getReactionModel().isEmpty()
                && !PDepNetwork
                        .hasCoreReactions((CoreEdgeReactionModel) getReactionModel())) {
            for (Integer i = 0; i < reactionSystemList.size(); i++) {
                ReactionSystem rs = (ReactionSystem) reactionSystemList.get(i);
                if (reactionModelEnlarger instanceof RateBasedPDepRME)
                    rs.initializePDepNetwork();
                rs.appendUnreactedSpeciesStatus(
                        (InitialStatus) initialStatusList.get(i),
                        rs.getPresentTemperature());
            }
            enlargeReactionModel();
        }
        for (Integer i = 0; i < reactionSystemList.size(); i++) {
            ReactionSystem rs = (ReactionSystem) reactionSystemList.get(i);
            rs.setReactionModel(getReactionModel());
        }
        return;
        // #]
    }

    // ## operation initializeCoreEdgeReactionModel()
    // 9/24/07 gmagoon: moved from ReactionSystem.java
    public void initializeCoreEdgeReactionModel() {
        Logger.info("Initializing core-edge reaction model");
        initializeCoreEdgeModel();
    }

    // 9/24/07 gmagoon: copied from ReactionSystem.java
    public ReactionGenerator getReactionGenerator() {
        return reactionGenerator;
    }

    // 10/4/07 gmagoon: moved from ReactionSystem.java
    public void setReactionGenerator(ReactionGenerator p_ReactionGenerator) {
        reactionGenerator = p_ReactionGenerator;
    }

    // 9/25/07 gmagoon: moved from ReactionSystem.java
    // 10/24/07 gmagoon: changed to use reactionSystemList
    // ## operation enlargeReactionModel()
    public void enlargeReactionModel() {
        // #[ operation enlargeReactionModel()
        if (reactionModelEnlarger == null)
            throw new NullPointerException("ReactionModelEnlarger");
        Logger.info("");
        Logger.info("Enlarging reaction model");
        reactionModelEnlarger.enlargeReactionModel(reactionSystemList,
                reactionModel, validList);
        return;
        // #]
    }

    public void pruneReactionModel(LinkedHashMap unprunableSpecies) {
        Runtime runtime = Runtime.getRuntime();
        LinkedHashMap prunableSpeciesMap = new LinkedHashMap();
        // check whether all the reaction systems reached target conversion/time
        boolean allReachedTarget = true;
        for (Integer i = 0; i < reactionSystemList.size(); i++) {
            JDAS ds = (JDAS) ((ReactionSystem) reactionSystemList.get(i))
                    .getDynamicSimulator();
            if (!ds.targetReached)
                allReachedTarget = false;
        }
        JDAS ds0 = (JDAS) ((ReactionSystem) reactionSystemList.get(0))
                .getDynamicSimulator(); // get the first reactionSystem dynamic simulator
        // prune the reaction model if AUTO is being used, and all reaction systems have reached target time/conversion,
// and edgeTol is non-zero (and positive, obviously), and if there are a sufficient number of species in the reaction
// model (edge + core)
        if (JDAS.autoflag
                && allReachedTarget
                && edgeTol > 0
                && (((CoreEdgeReactionModel) reactionModel).getEdge()
                        .getSpeciesNumber() + reactionModel.getSpeciesNumber()) >= minSpeciesForPruning) {
            int numberToBePruned = ((CoreEdgeReactionModel) reactionModel)
                    .getEdge().getSpeciesNumber() - maxEdgeSpeciesAfterPruning;
            // System.out.println("PDep Pruning DEBUG:\nThe number of species in the model's edge, before pruning: " +
// ((CoreEdgeReactionModel)reactionModel).getEdge().getSpeciesNumber());
            // System.out.println("PDep Pruning DEBUG:\nRMG thinks the following number of species" +
            // " needs to be pruned: " + numberToBePruned);
            Iterator iter = JDAS.edgeID.keySet().iterator();// determine the maximum edge flux ratio for each edge
// species
            while (iter.hasNext()) {
                Species spe = (Species) iter.next();
                Integer id = (Integer) JDAS.edgeID.get(spe);
                double maxmaxRatio = ds0.maxEdgeFluxRatio[id - 1];
                boolean prunable = ds0.prunableSpecies[id - 1];
                // go through the rest of the reaction systems to see if there are higher max flux ratios
                for (Integer i = 1; i < reactionSystemList.size(); i++) {
                    JDAS ds = (JDAS) ((ReactionSystem) reactionSystemList
                            .get(i)).getDynamicSimulator();
                    if (ds.maxEdgeFluxRatio[id - 1] > maxmaxRatio)
                        maxmaxRatio = ds.maxEdgeFluxRatio[id - 1];
                    if (!ds.prunableSpecies[id - 1])
                        prunable = false;// probably redundant: if the conc. is zero in one system, it should be zero in
// all systems, but it is included for completeness
                }
                // if the species is "prunable" (i.e. it doesn't have any reactions producing it with zero flux), add it
// to the prunableSpeciesMap
                if (prunable) {
                    prunableSpeciesMap.put(spe, maxmaxRatio);
                }
            }
            // repeat with the edgeLeakID; if a species appears in both lists, it will be prunable only if it is
// prunable in both cases, and the sum of maximum edgeFlux + maximum edgeLeakFlux (for each reaction system) will be
// considered; this will be a conservative overestimate of maximum (edgeFlux+edgeLeakFlux)
            iter = JDAS.edgeLeakID.keySet().iterator();
            while (iter.hasNext()) {
                Species spe = (Species) iter.next();
                Integer id = (Integer) JDAS.edgeLeakID.get(spe);
                // check whether the same species is in edgeID
                if (JDAS.edgeID.containsKey(spe)) {// the species exists in edgeID
                    if (prunableSpeciesMap.containsKey(spe)) {// the species was determined to be "prunable" based on
// edgeID
                        Integer idEdge = (Integer) JDAS.edgeID.get(spe);
                        double maxmaxRatio = ds0.maxEdgeFluxRatio[id - 1]
                                + ds0.maxEdgeFluxRatio[idEdge - 1];
                        boolean prunable = ds0.prunableSpecies[id - 1];
                        // go through the rest of the reaction systems to see if there are higher max flux ratios
                        for (Integer i = 1; i < reactionSystemList.size(); i++) {
                            JDAS ds = (JDAS) ((ReactionSystem) reactionSystemList
                                    .get(i)).getDynamicSimulator();
                            if (ds.maxEdgeFluxRatio[id - 1]
                                    + ds.maxEdgeFluxRatio[idEdge - 1] > maxmaxRatio)
                                maxmaxRatio = ds.maxEdgeFluxRatio[id - 1]
                                        + ds.maxEdgeFluxRatio[idEdge - 1];
                            if (!ds.prunableSpecies[id - 1])
                                prunable = false;// probably redundant: if the conc. is zero in one system, it should be
// zero in all systems, but it is included for completeness
                        }
                        if (prunable) {// if the species is "prunable" (i.e. it doesn't have any reactions producing it
// with zero flux), replace with the newly determined maxmaxRatio
                            prunableSpeciesMap.remove(spe);
                            prunableSpeciesMap.put(spe, maxmaxRatio);
                        } else {// otherwise, the species is not prunable in both edgeID and edgeLeakID and should be
// removed from the prunable species map
                            prunableSpeciesMap.remove(spe);
                        }
                    }
                } else {// the species is new
                    double maxmaxRatio = ds0.maxEdgeFluxRatio[id - 1];
                    boolean prunable = ds0.prunableSpecies[id - 1];
                    // go through the rest of the reaction systems to see if there are higher max flux ratios
                    for (Integer i = 1; i < reactionSystemList.size(); i++) {
                        JDAS ds = (JDAS) ((ReactionSystem) reactionSystemList
                                .get(i)).getDynamicSimulator();
                        if (ds.maxEdgeFluxRatio[id - 1] > maxmaxRatio)
                            maxmaxRatio = ds.maxEdgeFluxRatio[id - 1];
                        if (!ds.prunableSpecies[id - 1])
                            prunable = false;// probably redundant: if the conc. is zero in one system, it should be
// zero in all systems, but it is included for completeness
                    }
                    // if the species is "prunable" (i.e. it doesn't have any reactions producing it with zero flux),
// add it to the prunableSpeciesMap
                    if (prunable) {
                        prunableSpeciesMap.put(spe, maxmaxRatio);
                    }
                }
            }
            // at this point prunableSpeciesMap includes ALL prunable species, no matter how large their flux
            // System.out.println("PDep Pruning DEBUG:\nRMG has marked the following number of species" +
            // " as prunable, before checking against explored (included) species: " + prunableSpeciesMap.size());
            // Pressure dependence only: Species that are included in any
            // PDepNetwork are not eligible for pruning, so they must be removed
            // from the map of prunable species
            if (reactionModelEnlarger instanceof RateBasedPDepRME) {
                LinkedList speciesToRemove = new LinkedList();
                for (iter = prunableSpeciesMap.keySet().iterator(); iter
                        .hasNext();) {
                    Species spec = (Species) iter.next();
                    if (PDepNetwork.isSpeciesIncludedInAnyNetwork(spec))
                        speciesToRemove.add(spec);
                }
                for (iter = speciesToRemove.iterator(); iter.hasNext();) {
                    prunableSpeciesMap.remove(iter.next());
                }
            }
            // System.out.println("PDep Pruning DEBUG:\nRMG now reduced the number of prunable species," +
            // " after checking against explored (included) species, to: " + prunableSpeciesMap.size());
            // sort the prunableSpecies by maxmaxRatio
            // i.e. sort the map by values
            List prunableSpeciesList = new LinkedList(
                    prunableSpeciesMap.entrySet());
            Collections.sort(prunableSpeciesList, new Comparator() {
                public int compare(Object o1, Object o2) {
                    return ((Comparable) ((Map.Entry) (o1)).getValue())
                            .compareTo(((Map.Entry) (o2)).getValue());
                }
            });
            List speciesToPrune = new LinkedList();
            int belowThreshold = 0;
            int lowMaxFlux = 0;
            for (Iterator it = prunableSpeciesList.iterator(); it.hasNext();) {
                Map.Entry entry = (Map.Entry) it.next();
                Species spe = (Species) entry.getKey();
                double maxmaxRatio = (Double) entry.getValue();
                if (maxmaxRatio < edgeTol) {
                    Logger.info(String
                            .format("Edge species %s has a maximum flux ratio (%.2g) lower than edge inclusion threshhold (%.2g) and will be pruned.",
                                    spe.getChemkinName(), maxmaxRatio, edgeTol));
                    speciesToPrune.add(spe);
                    ++belowThreshold;
                } else if (numberToBePruned - speciesToPrune.size() > 0) {
                    if (maxmaxRatio > tolerance) {
                        Logger.warning(String
                                .format("To reach the requested maximum edge size after pruning (%d) would require pruning species with a maximum flux ratio above the requested overall tolerance (%.2g) which is inconsistent.",
                                        maxEdgeSpeciesAfterPruning, tolerance));
                        Logger.warning(String
                                .format("No more species will be pruned this iteration, leaving an edge size of %d. Please increase your overall Error Tolerance if you'd like more species to be pruned.",
                                        maxEdgeSpeciesAfterPruning
                                                + numberToBePruned
                                                - speciesToPrune.size()));
                        break;
                    }
                    Logger.info(String
                            .format("Edge species %s has a low maximum flux ratio (%.2g) and will be pruned to reduce the edge size to the maximum (%d).",
                                    spe.getChemkinName(), maxmaxRatio,
                                    maxEdgeSpeciesAfterPruning));
                    speciesToPrune.add(spe);
                    ++lowMaxFlux;
                } else
                    break; // no more to be pruned
            }
            // System.out.println("PDep Pruning DEBUG:\nRMG has marked the following number of species" +
            // " to be pruned due to max flux ratio lower than threshold: " + belowThreshold);
            // System.out.println("PDep Pruning DEBUG:\nRMG has marked the following number of species" +
            // " to be pruned due to low max flux ratio : " + lowMaxFlux);
            runtime.gc();
            double memoryUsedBeforePruning = (runtime.totalMemory() - runtime
                    .freeMemory()) / 1.0e6;
            // now, speciesToPrune has been filled with species that should be pruned from the edge
            Logger.info("Pruning...");
            // prune species from the edge
            // remove species from the edge and from the species dictionary and from edgeID
            iter = speciesToPrune.iterator();
            while (iter.hasNext()) {
                Species spe = (Species) iter.next();
                writePrunedEdgeSpecies(spe);
                ((CoreEdgeReactionModel) getReactionModel())
                        .getUnreactedSpeciesSet().remove(spe);
                // SpeciesDictionary.getInstance().getSpeciesSet().remove(spe);
                if (!unprunableSpecies.containsValue(spe))
                    SpeciesDictionary.getInstance().remove(spe);
                else
                    Logger.info("Pruning Message: Not removing the following species "
                            + "from the SpeciesDictionary\nas it is present in a Primary Kinetic / Reaction"
                            + " Library\nThe species will still be removed from the Edge of the "
                            + "Reaction Mechanism\n" + spe.toString());
                JDAS.edgeID.remove(spe);
                JDAS.edgeLeakID.remove(spe); // this would get cleaned up in another iteration when edgeLeakID is
// rebuilt, but debugging memory leaks is simpler if we explicitly clear it here.
            }
            // remove reactions from the edge involving pruned species
            ReactionTemplateLibrary rtl = ReactionTemplateLibrary.getINSTANCE();
            iter = ((CoreEdgeReactionModel) getReactionModel())
                    .getUnreactedReactionSet().iterator();
            LinkedHashSet toRemove = new LinkedHashSet();
            while (iter.hasNext()) {
                Reaction reaction = (Reaction) iter.next();
                if (reactionPrunableQ(reaction, speciesToPrune))
                    toRemove.add(reaction);
            }
            iter = toRemove.iterator();
            while (iter.hasNext()) {
                Reaction reaction = (Reaction) iter.next();
                writePrunedEdgeReaction(reaction);
                Reaction reverse = reaction.getReverseReaction();
                ((CoreEdgeReactionModel) reactionModel)
                        .removeFromUnreactedReactionSet(reaction);
                ((CoreEdgeReactionModel) reactionModel)
                        .removeFromUnreactedReactionSet(reverse);
                int number_removed;
                number_removed = rtl
                        .removeFromAllReactionDictionariesByStructure(reaction
                                .getStructure());
                if (number_removed != 1)
                    Logger.info(String.format(
                            "Removed edge forward %s from %s dictionaries",
                            reaction.getStructure(), number_removed));
                if (reverse != null) {
                    number_removed = rtl
                            .removeFromAllReactionDictionariesByStructure(reverse
                                    .getStructure());
                    if (number_removed != 1)
                        Logger.info(String.format(
                                "Removed edge reverse %s from %s dictionaries",
                                reverse.getStructure(), number_removed));
                }
                reaction.prune();
                if (reverse != null)
                    reverse.prune();
            }
            // remove reactions from PDepNetworks in PDep cases
            if (reactionModelEnlarger instanceof RateBasedPDepRME) {
                iter = PDepNetwork.getNetworks().iterator();
                LinkedHashSet pdnToRemove = new LinkedHashSet();
                LinkedHashSet toRemovePath;
                LinkedHashSet toRemoveNet;
                LinkedHashSet toRemoveNonincluded;
                LinkedHashSet toRemoveIsomer;
                while (iter.hasNext()) {
                    PDepNetwork pdn = (PDepNetwork) iter.next();
                    // identify path reactions to remove
                    Iterator rIter = pdn.getPathReactions().iterator();
                    toRemovePath = new LinkedHashSet();
                    while (rIter.hasNext()) {
                        Reaction reaction = (Reaction) rIter.next();
                        try {
                            if (reactionPrunableQ(reaction, speciesToPrune))
                                toRemovePath.add(reaction);
                        } catch (NullPointerException e) {
                            Logger.error("NullPointerException when inspecting Path Reaction");
                            Logger.logStackTrace(e);
                            Logger.error("Path reaction will not be pruned. Here is the network:");
                            Logger.error("List of species to be pruned:");
                            Iterator errIter = speciesToPrune.iterator();
                            while (errIter.hasNext()) {
                                Species errSpe = (Species) errIter.next();
                                Logger.error(errSpe.getName() + "\t"
                                        + errSpe.getFullName() + "\t"
                                        + errSpe.getChemkinName());
                            }
                            try {
                                Logger.error(pdn.toString());
                            } catch (NullPointerException e2) {
                                Logger.error("NullPointerException trying to print PDEpNetwork");
                                Logger.logStackTrace(e2);
                            }
                            Logger.flush();
                        }
                    }
                    // identify net reactions to remove
                    rIter = pdn.getNetReactions().iterator();
                    toRemoveNet = new LinkedHashSet();
                    while (rIter.hasNext()) {
                        Reaction reaction = (Reaction) rIter.next();
                        if (reactionPrunableQ(reaction, speciesToPrune))
                            toRemoveNet.add(reaction);
                    }
                    // identify nonincluded reactions to remove
                    rIter = pdn.getNonincludedReactions().iterator();
                    toRemoveNonincluded = new LinkedHashSet();
                    while (rIter.hasNext()) {
                        Reaction reaction = (Reaction) rIter.next();
                        if (reactionPrunableQ(reaction, speciesToPrune))
                            toRemoveNonincluded.add(reaction);
                    }
                    // identify isomers to remove
                    Iterator iIter = pdn.getIsomers().iterator();
                    toRemoveIsomer = new LinkedHashSet();
                    while (iIter.hasNext()) {
                        PDepIsomer pdi = (PDepIsomer) iIter.next();
                        Iterator isIter = pdi.getSpeciesListIterator();
                        while (isIter.hasNext()) {
                            Species spe = (Species) isIter.next();
                            if (speciesToPrune.contains(spe)
                                    && !toRemove.contains(pdi))
                                toRemoveIsomer.add(pdi);
                        }
                        if (pdi.getSpeciesList().size() == 0
                                && !toRemove.contains(pdi))
                            toRemoveIsomer.add(pdi);// if the pdi doesn't contain any species, schedule it for removal
                    }
                    // remove path reactions
                    Iterator iterRem = toRemovePath.iterator();
                    while (iterRem.hasNext()) {
                        Reaction reaction = (Reaction) iterRem.next();
                        Reaction reverse = reaction.getReverseReaction();
                        pdn.removeFromPathReactionList((PDepReaction) reaction);
                        pdn.removeFromPathReactionList((PDepReaction) reverse);
                        Structure fwd_structure = reaction.getStructure();
                        Structure rev_structure = null;
                        if (reverse != null) {
                            rev_structure = reverse.getStructure();
                        } else {
                            rev_structure = fwd_structure
                                    .generateReverseStructure();
                        }
                        int number_removed;
                        number_removed = rtl
                                .removeFromAllReactionDictionariesByStructure(fwd_structure);
                        if (number_removed != 1)
                            Logger.info(String
                                    .format("Removed path forward %s from %s dictionaries",
                                            fwd_structure, number_removed));
                        number_removed = rtl
                                .removeFromAllReactionDictionariesByStructure(rev_structure);
                        if (number_removed != 1)
                            Logger.info(String
                                    .format("Removed path reverse %s from %s dictionaries",
                                            rev_structure, number_removed));
                        reaction.prune();
                        if (reverse != null)
                            reverse.prune();
                    }
                    // remove net reactions
                    iterRem = toRemoveNet.iterator();
                    while (iterRem.hasNext()) {
                        Reaction reaction = (Reaction) iterRem.next();
                        Reaction reverse = reaction.getReverseReaction();
                        pdn.removeFromNetReactionList((PDepReaction) reaction);
                        pdn.removeFromNetReactionList((PDepReaction) reverse);
                        reaction.prune();
                        if (reverse != null)
                            reverse.prune();
                    }
                    // remove nonincluded reactions
                    iterRem = toRemoveNonincluded.iterator();
                    while (iterRem.hasNext()) {
                        Reaction reaction = (Reaction) iterRem.next();
                        Reaction reverse = reaction.getReverseReaction();
                        pdn.removeFromNonincludedReactionList((PDepReaction) reaction);
                        pdn.removeFromNonincludedReactionList((PDepReaction) reverse);
                        reaction.prune();
                        if (reverse != null)
                            reverse.prune();
                    }
                    // remove isomers
                    iterRem = toRemoveIsomer.iterator();
                    while (iterRem.hasNext()) {
                        PDepIsomer pdi = (PDepIsomer) iterRem.next();
                        pdn.removeFromIsomerList(pdi);
                    }
                    // remove the entire network if the network has no path or net reactions
                    if (pdn.getPathReactions().size() == 0
                            && pdn.getNetReactions().size() == 0)
                        pdnToRemove.add(pdn);
                }
                iter = pdnToRemove.iterator();
                while (iter.hasNext()) {
                    PDepNetwork pdn = (PDepNetwork) iter.next();
                    PDepNetwork.getNetworks().remove(pdn);
                }
            }
            runtime.gc();
            double memoryUsedAfterPruning = (runtime.totalMemory() - runtime
                    .freeMemory()) / 1.0e6;
            Logger.info(String.format("Number of species pruned:    %d",
                    speciesToPrune.size()));
            Logger.info(String.format("Memory used before pruning:  %10.2f MB",
                    memoryUsedBeforePruning));
            Logger.info(String.format("Memory used after pruning:   %10.2f MB",
                    memoryUsedAfterPruning));
            if (memoryUsedAfterPruning < memoryUsedBeforePruning)
                Logger.info(String.format(
                        "Memory recovered by pruning: %10.2f MB",
                        memoryUsedBeforePruning - memoryUsedAfterPruning));
            else if (speciesToPrune.size() > 100)
                // There were a significant number of species pruned, but we didn't recover any memory
                Logger.warning("No memory recovered due to pruning!");
        }
        // System.out.println("PDep Pruning DEBUG:\nThe number of species in the model's edge, after pruning: " +
// ((CoreEdgeReactionModel)reactionModel).getEdge().getSpeciesNumber());
        return;
    }

    // determines whether a reaction can be removed; returns true ; cf. categorizeReaction() in CoreEdgeReactionModel
    // returns true if the reaction involves reactants or products that are in p_prunableSpecies; otherwise returns
// false
    public boolean reactionPrunableQ(Reaction p_reaction,
            Collection p_prunableSpecies) {
        Iterator iter = p_reaction.getReactants();
        while (iter.hasNext()) {
            Species spe = (Species) iter.next();
            if (p_prunableSpecies.contains(spe))
                return true;
        }
        iter = p_reaction.getProducts();
        while (iter.hasNext()) {
            Species spe = (Species) iter.next();
            if (p_prunableSpecies.contains(spe))
                return true;
        }
        return false;
    }

    public boolean hasPrimaryKineticLibrary() {
        if (primaryKineticLibrary == null)
            return false;
        return (primaryKineticLibrary.size() > 0);
    }

    public boolean hasSeedMechanisms() {
        if (getSeedMechanism() == null)
            return false;
        return (seedMechanism.size() > 0);
    }

    // 9/25/07 gmagoon: moved from ReactionSystem.java
    public PrimaryKineticLibrary getPrimaryKineticLibrary() {
        return primaryKineticLibrary;
    }

    // 9/25/07 gmagoon: moved from ReactionSystem.java
    public void setPrimaryKineticLibrary(
            PrimaryKineticLibrary p_PrimaryKineticLibrary) {
        primaryKineticLibrary = p_PrimaryKineticLibrary;
    }

    public ReactionLibrary getReactionLibrary() {
        return ReactionLibrary;
    }

    public void setReactionLibrary(ReactionLibrary p_ReactionLibrary) {
        ReactionLibrary = p_ReactionLibrary;
    }

    // 10/4/07 gmagoon: added
    public LinkedHashSet getSpeciesSeed() {
        return speciesSeed;
    }

    // 10/4/07 gmagoon: added
    public void setSpeciesSeed(LinkedHashSet p_speciesSeed) {
        speciesSeed = p_speciesSeed;
    }

    // 10/4/07 gmagoon: added
    public LibraryReactionGenerator getLibraryReactionGenerator() {
        return lrg;
    }

    // 10/4/07 gmagoon: added
    public void setLibraryReactionGenerator(LibraryReactionGenerator p_lrg) {
        lrg = p_lrg;
    }

    public static Temperature getTemp4BestKinetics() {
        return temp4BestKinetics;
    }

    public static void setTemp4BestKinetics(Temperature firstSysTemp) {
        temp4BestKinetics = firstSysTemp;
    }

    public SeedMechanism getSeedMechanism() {
        return seedMechanism;
    }

    public void setSeedMechanism(SeedMechanism p_seedMechanism) {
        seedMechanism = p_seedMechanism;
    }

    public PrimaryThermoLibrary getPrimaryThermoLibrary() {
        return primaryThermoLibrary;
    }

    public void setPrimaryThermoLibrary(
            PrimaryThermoLibrary p_primaryThermoLibrary) {
        primaryThermoLibrary = p_primaryThermoLibrary;
    }

    public static double getAtol() {
        return atol;
    }

    public boolean runKillableToPreventInfiniteLoop(boolean intermediateSteps,
            int iterationNumber) {
        ReactionSystem rs0 = (ReactionSystem) reactionSystemList.get(0);
        if (!intermediateSteps)// if there are no intermediate steps (for example when using AUTO method), return true;
            return true;
        // if there are intermediate steps, the run is killable if the iteration number exceeds the number of time steps
// / conversions
        else if (rs0.finishController.terminationTester instanceof ReactionTimeTT) {
            if (iterationNumber - 1 > timeStep.size()) { // -1 correction needed since when this is called, iteration
// number has been incremented
                return true;
            }
        } else // the case where intermediate conversions are specified
        if (iterationNumber - 1 > numConversions) { // see above; it is possible there is an off-by-one error here, so
// further testing will be needed
            return true;
        }
        return false; // return false if none of the above criteria are met
    }

    public void readAndMakePKL(BufferedReader reader) throws IOException {
        int Ilib = 0;
        String line = ChemParser.readMeaningfulLine(reader, true);
        while (!line.equals("END")) {
            String name = extractLibraryName(line);
            line = ChemParser.readMeaningfulLine(reader, true);
            String[] tempString = line.split("Location: ");
            String location = tempString[tempString.length - 1].trim();
            String path = System
                    .getProperty("jing.rxn.ReactionLibrary.pathName");
            path += "/" + location;
            if (Ilib == 0) {
                setPrimaryKineticLibrary(new PrimaryKineticLibrary(name, path));
                Ilib++;
            } else {
                getPrimaryKineticLibrary().appendPrimaryKineticLibrary(name,
                        path);
                Ilib++;
            }
            line = ChemParser.readMeaningfulLine(reader, true);
        }
        if (Ilib == 0) {
            setPrimaryKineticLibrary(null);
        } else
            Logger.info("Primary Kinetic Libraries in use: "
                    + getPrimaryKineticLibrary().getName());
    }

    public void readAndMakeReactionLibrary(BufferedReader reader)
            throws IOException {
        int Ilib = 0;
        String line = ChemParser.readMeaningfulLine(reader, true);
        while (!line.equals("END")) {
            String name = extractLibraryName(line);
            line = ChemParser.readMeaningfulLine(reader, true);
            String[] tempString = line.split("Location: ");
            String location = tempString[tempString.length - 1].trim();
            String path = System
                    .getProperty("jing.rxn.ReactionLibrary.pathName");
            path += "/" + location;
            if (Ilib == 0) {
                setReactionLibrary(new ReactionLibrary(name, path));
                Ilib++;
            } else {
                getReactionLibrary().appendReactionLibrary(name, path);
                Ilib++;
            }
            line = ChemParser.readMeaningfulLine(reader, true);
        }
        if (Ilib == 0) {
            setReactionLibrary(null);
        } else
            Logger.info("Reaction Libraries in use: "
                    + getReactionLibrary().getName());
    }

    public void readAndMakePTL(BufferedReader reader) {
        int numPTLs = 0;
        String line = ChemParser.readMeaningfulLine(reader, true);
        while (!line.equals("END")) {
            String name = extractLibraryName(line);
            line = ChemParser.readMeaningfulLine(reader, true);
            String[] tempString = line.split("Location: ");
            String path = tempString[tempString.length - 1].trim();
            if (numPTLs == 0) {
                setPrimaryThermoLibrary(new PrimaryThermoLibrary(name, path));
                ++numPTLs;
            } else {
                getPrimaryThermoLibrary()
                        .appendPrimaryThermoLibrary(name, path);
                ++numPTLs;
            }
            line = ChemParser.readMeaningfulLine(reader, true);
        }
        if (numPTLs == 0)
            setPrimaryThermoLibrary(null);
    }

    public void readExtraForbiddenStructures(BufferedReader reader)
            throws IOException {
        Logger.info("Reading extra forbidden structures from input file.");
        String line = ChemParser.readMeaningfulLine(reader, true);
        while (!line.equals("END")) {
            StringTokenizer token = new StringTokenizer(line);
            String fgname = token.nextToken();
            Graph fgGraph = null;
            try {
                fgGraph = ChemParser.readFGGraph(reader);
            } catch (InvalidGraphFormatException e) {
                Logger.error("Invalid functional group in " + fgname);
                throw new InvalidFunctionalGroupException(fgname + ": "
                        + e.getMessage());
            }
            if (fgGraph == null)
                throw new InvalidFunctionalGroupException(fgname);
            FunctionalGroup fg = FunctionalGroup.makeForbiddenStructureFG(
                    fgname, fgGraph);
            ChemGraph.addForbiddenStructure(fg);
            line = ChemParser.readMeaningfulLine(reader, true);
            Logger.debug(" Forbidden structure: " + fgname);
        }
    }

    public void setSpectroscopicDataMode(String line) {
        StringTokenizer st = new StringTokenizer(line);
        String name = st.nextToken();
        String sdeType = st.nextToken().toLowerCase();
        if (sdeType.equals("frequencygroups") || sdeType.equals("default")) {
            SpectroscopicData.mode = SpectroscopicData.Mode.FREQUENCYGROUPS;
        } else if (sdeType.equals("therfit")
                || sdeType.equals("threefrequencymodel")) {
            SpectroscopicData.mode = SpectroscopicData.Mode.THREEFREQUENCY;
        } else if (sdeType.equals("off") || sdeType.equals("none")) {
            SpectroscopicData.mode = SpectroscopicData.Mode.OFF;
        } else
            throw new InvalidSymbolException(
                    "condition.txt: Unknown SpectroscopicDataEstimator = "
                            + sdeType);
    }

    /**
     * Sets the pressure dependence options to on or off. If on, checks for more options and sets them as well.
     * 
     * @param line
     *            The current line in the condition file; should start with "PressureDependence:"
     * @param reader
     *            The reader currently being used to parse the condition file
     */
    public String setPressureDependenceOptions(String line,
            BufferedReader reader) throws InvalidSymbolException {
        // Determine pressure dependence mode
        StringTokenizer st = new StringTokenizer(line);
        String name = st.nextToken(); // Should be "PressureDependence:"
        String pDepType = st.nextToken();
        if (pDepType.toLowerCase().equals("off")) {
            // No pressure dependence
            reactionModelEnlarger = new RateBasedRME();
            PDepNetwork.generateNetworks = false;
            /*
             * If the Spectroscopic Data Estimator field is set to "Frequency Groups," terminate the RMG job and inform
             * the user to either: a) Set the Spectroscopic Data Estimator field to "off," OR b) Select a
             * pressure-dependent model Before, RMG would read in "Frequency Groups" with no pressure-dependence and
             * carry on. However, the calculated frequencies would not be stored / reported (plus increase the runtime),
             * so no point in calculating them.
             */
            if (SpectroscopicData.mode != SpectroscopicData.mode.OFF) {
                Logger.critical("Terminating RMG simulation: User requested frequency estimation, "
                        + "yet no pressure-dependence.\nSUGGESTION: Set the "
                        + "SpectroscopicDataEstimator field in the input file to 'off'.");
                System.exit(0);
            }
            line = ChemParser.readMeaningfulLine(reader, true);
        } else if (pDepType.toLowerCase().equals("modifiedstrongcollision")
                || pDepType.toLowerCase().equals("reservoirstate")
                || pDepType.toLowerCase().equals("chemdis")) {
            reactionModelEnlarger = new RateBasedPDepRME();
            PDepNetwork.generateNetworks = true;
            // Set pressure dependence method
            if (pDepType.toLowerCase().equals("reservoirstate"))
                ((RateBasedPDepRME) reactionModelEnlarger)
                        .setPDepKineticsEstimator(new FastMasterEqn(
                                FastMasterEqn.Mode.RESERVOIRSTATE));
            else if (pDepType.toLowerCase().equals("modifiedstrongcollision"))
                ((RateBasedPDepRME) reactionModelEnlarger)
                        .setPDepKineticsEstimator(new FastMasterEqn(
                                FastMasterEqn.Mode.STRONGCOLLISION));
            // else if (pDepType.toLowerCase().equals("chemdis"))
            // ((RateBasedPDepRME) reactionModelEnlarger).setPDepKineticsEstimator(new Chemdis());
            else
                throw new InvalidSymbolException(
                        "condition.txt: Unknown PressureDependence mode = "
                                + pDepType);
            RateBasedPDepRME pdepModelEnlarger = (RateBasedPDepRME) reactionModelEnlarger;
            // Turn on spectroscopic data estimation if not already on
            if (pdepModelEnlarger.getPDepKineticsEstimator() instanceof FastMasterEqn
                    && SpectroscopicData.mode == SpectroscopicData.Mode.OFF) {
                Logger.warning("Spectroscopic data needed for pressure dependence; switching SpectroscopicDataEstimator to FrequencyGroups.");
                SpectroscopicData.mode = SpectroscopicData.Mode.FREQUENCYGROUPS;
            } else if (pdepModelEnlarger.getPDepKineticsEstimator() instanceof Chemdis
                    && SpectroscopicData.mode != SpectroscopicData.Mode.THREEFREQUENCY) {
                Logger.warning("Switching SpectroscopicDataEstimator to three-frequency model.");
                SpectroscopicData.mode = SpectroscopicData.Mode.THREEFREQUENCY;
            }
            // Optional: MaxAtomsForPressureDependence
            line = ChemParser.readMeaningfulLine(reader, true);
            if (line.toLowerCase().startsWith("maxatomsforpressuredependence:")) {
                st = new StringTokenizer(line);
                name = st.nextToken();
                int atoms = Integer.parseInt(st.nextToken());
                FastMasterEqn.setMaxAtoms(atoms);
                line = ChemParser.readMeaningfulLine(reader, true);
            }
<<<<<<< HEAD
            
			// Next line must be PDepKineticsModel
			if (line.toLowerCase().startsWith("pdepkineticsmodel:")) {
				
				st = new StringTokenizer(line);
				name = st.nextToken();
				
				String pDepKinType = st.nextToken();
				if (pDepKinType.toLowerCase().equals("chebyshev")) {
					PDepRateConstant.setDefaultMode(PDepRateConstant.Mode.CHEBYSHEV);
					// Default is to cubic order for basis functions
					FastMasterEqn.setNumTBasisFuncs(4);
					FastMasterEqn.setNumPBasisFuncs(4);
				}
				else if (pDepKinType.toLowerCase().equals("pdeparrhenius"))
					PDepRateConstant.setDefaultMode(PDepRateConstant.Mode.PDEPARRHENIUS);
				else if (pDepKinType.toLowerCase().equals("rate"))
					PDepRateConstant.setDefaultMode(PDepRateConstant.Mode.RATE);
				else
					throw new InvalidSymbolException("condition.txt: Unknown PDepKineticsModel = " + pDepKinType);

				// For Chebyshev polynomials, optionally specify the number of
				// temperature and pressure basis functions
				// Such a line would read, e.g.: "PDepKineticsModel: Chebyshev 4 4"
				if (st.hasMoreTokens() && PDepRateConstant.getDefaultMode() == PDepRateConstant.Mode.CHEBYSHEV) {
					try {
						int numTBasisFuncs = Integer.parseInt(st.nextToken());
					int numPBasisFuncs = Integer.parseInt(st.nextToken());
					FastMasterEqn.setNumTBasisFuncs(numTBasisFuncs);
					FastMasterEqn.setNumPBasisFuncs(numPBasisFuncs);
					}
					catch (NoSuchElementException e) {
						throw new InvalidSymbolException("condition.txt: Missing number of pressure basis functions for Chebyshev polynomials.");
					}

				}

			}
			else 
				throw new InvalidSymbolException("condition.txt: Missing PDepKineticsModel after PressureDependence line.");

			// Determine temperatures and pressures to use
			// These can be specified automatically using TRange and PRange or
			// manually using Temperatures and Pressures
			Temperature[] temperatures = null;
			Pressure[] pressures = null;
			String Tunits = "K";
			Temperature Tmin = new Temperature(300.0, "K");
			Temperature Tmax = new Temperature(2000.0, "K");
			int Tnumber = 8;
			String Punits = "bar";
			Pressure Pmin = new Pressure(0.01, "bar");
			Pressure Pmax = new Pressure(100.0, "bar");
			int Pnumber = 5;

			// Read next line of input
			line = ChemParser.readMeaningfulLine(reader, true);
			boolean done = !(line.toLowerCase().startsWith("trange:") ||
				line.toLowerCase().startsWith("prange:") ||
				line.toLowerCase().startsWith("temperatures:") ||
				line.toLowerCase().startsWith("pressures:"));

			// Parse lines containing pressure dependence options
			// Possible options are "TRange:", "PRange:", "Temperatures:", and "Pressures:"
			// You must specify either TRange or Temperatures and either PRange or Pressures
			// The order does not matter
			while (!done) {

				st = new StringTokenizer(line);
				name = st.nextToken();

				if (line.toLowerCase().startsWith("trange:")) {
					Tunits = ChemParser.removeBrace(st.nextToken());
					Tmin = new Temperature(Double.parseDouble(st.nextToken()), Tunits);
					Tmax = new Temperature(Double.parseDouble(st.nextToken()), Tunits);
					Tnumber = Integer.parseInt(st.nextToken());
				}
				else if (line.toLowerCase().startsWith("prange:")) {
					Punits = ChemParser.removeBrace(st.nextToken());
					Pmin = new Pressure(Double.parseDouble(st.nextToken()), Punits);
					Pmax = new Pressure(Double.parseDouble(st.nextToken()), Punits);
					Pnumber = Integer.parseInt(st.nextToken());
				}
				else if (line.toLowerCase().startsWith("temperatures:")) {
					Tnumber = Integer.parseInt(st.nextToken());
					Tunits = ChemParser.removeBrace(st.nextToken());
					temperatures = new Temperature[Tnumber];
					for (int i = 0; i < Tnumber; i++) {
						temperatures[i] = new Temperature(Double.parseDouble(st.nextToken()), Tunits);
					}
					Tmin = temperatures[0];
					Tmax = temperatures[Tnumber-1];
				}
				else if (line.toLowerCase().startsWith("pressures:")) {
					Pnumber = Integer.parseInt(st.nextToken());
					Punits = ChemParser.removeBrace(st.nextToken());
					pressures = new Pressure[Pnumber];
					for (int i = 0; i < Pnumber; i++) {
						pressures[i] = new Pressure(Double.parseDouble(st.nextToken()), Punits);
					}
					Pmin = pressures[0];
					Pmax = pressures[Pnumber-1];
				}

				// Read next line of input
				line = ChemParser.readMeaningfulLine(reader, true);
				done = !(line.toLowerCase().startsWith("trange:") ||
					line.toLowerCase().startsWith("prange:") ||
					line.toLowerCase().startsWith("temperatures:") ||
					line.toLowerCase().startsWith("pressures:"));

			}

			// Set temperatures and pressures (if not already set manually)
			if (temperatures == null) {
				temperatures = new Temperature[Tnumber];
				if (PDepRateConstant.getDefaultMode() == PDepRateConstant.Mode.CHEBYSHEV) {
					// Use the Gauss-Chebyshev points
					// The formula for the Gauss-Chebyshev points was taken from
					// the Chemkin theory manual
					for (int i = 1; i <= Tnumber; i++) {
						double T = -Math.cos((2 * i - 1) * Math.PI / (2 * Tnumber));
						T = 2.0 / ((1.0/Tmax.getK() - 1.0/Tmin.getK()) * T + 1.0/Tmax.getK() + 1.0/Tmin.getK());
						temperatures[i-1] = new Temperature(T, "K");
					}
				}
				else {
					// Distribute equally on a 1/T basis
					double slope = (1.0/Tmax.getK() - 1.0/Tmin.getK()) / (Tnumber - 1);
					for (int i = 0; i < Tnumber; i++) {
						double T = 1.0/(slope * i + 1.0/Tmin.getK());
						temperatures[i] = new Temperature(T, "K");
					}
				}
			}
			if (pressures == null) {
				pressures = new Pressure[Pnumber];
				if (PDepRateConstant.getDefaultMode() == PDepRateConstant.Mode.CHEBYSHEV) {
					// Use the Gauss-Chebyshev points
					// The formula for the Gauss-Chebyshev points was taken from
					// the Chemkin theory manual
					for (int i = 1; i <= Pnumber; i++) {
						double P = -Math.cos((2 * i - 1) * Math.PI / (2 * Pnumber));
						P = Math.pow(10, 0.5 * ((Math.log10(Pmax.getBar()) - Math.log10(Pmin.getBar())) * P + Math.log10(Pmax.getBar()) + Math.log10(Pmin.getBar())));
						pressures[i-1] = new Pressure(P, "bar");
					}
				}
				else {
					// Distribute equally on a log P basis
					double slope = (Math.log10(Pmax.getBar()) - Math.log10(Pmin.getBar())) / (Pnumber - 1);
					for (int i = 0; i < Pnumber; i++) {
						double P = Math.pow(10, slope * i + Math.log10(Pmin.getBar()));
						pressures[i] = new Pressure(P, "bar");
					}
				}
			}
			
			FastMasterEqn.setTemperatures(temperatures);
			PDepRateConstant.setTemperatures(temperatures);
			PDepRateConstant.setTMin(Tmin);
			PDepRateConstant.setTMax(Tmax);
			ChebyshevPolynomials.setDefaultTlow(Tmin);
			ChebyshevPolynomials.setDefaultTup(Tmax);
			FastMasterEqn.setPressures(pressures);
			PDepRateConstant.setPressures(pressures);
			PDepRateConstant.setPMin(Pmin);
			PDepRateConstant.setPMax(Pmax);
			ChebyshevPolynomials.setDefaultPlow(Pmin);
			ChebyshevPolynomials.setDefaultPup(Pmax);
			
			/*
			 * New option for input file: DecreaseGrainSize
			 * 	User now has the option to re-run fame with additional grains
			 * 		(smaller grain size) when the p-dep rate exceeds the
			 * 		high-P-limit rate.
			 * 	Default value: off
			 */
			if (line.toLowerCase().startsWith("decreasegrainsize")) {
				st = new StringTokenizer(line);
				String tempString = st.nextToken();	// "DecreaseGrainSize:"
				tempString = st.nextToken().trim().toLowerCase();
				if (tempString.equals("on") || tempString.equals("yes") ||
						tempString.equals("true")) {
					rerunFame = true;
				} else rerunFame = false;
				line = ChemParser.readMeaningfulLine(reader, true);
			}

		}
		else {
			throw new InvalidSymbolException("condition.txt: Unknown PressureDependence = " + pDepType);
		}

		return line;
=======
            // Next line must be PDepKineticsModel
            if (line.toLowerCase().startsWith("pdepkineticsmodel:")) {
                st = new StringTokenizer(line);
                name = st.nextToken();
                String pDepKinType = st.nextToken();
                if (pDepKinType.toLowerCase().equals("chebyshev")) {
                    PDepRateConstant
                            .setDefaultMode(PDepRateConstant.Mode.CHEBYSHEV);
                    // Default is to cubic order for basis functions
                    FastMasterEqn.setNumTBasisFuncs(4);
                    FastMasterEqn.setNumPBasisFuncs(4);
                } else if (pDepKinType.toLowerCase().equals("pdeparrhenius"))
                    PDepRateConstant
                            .setDefaultMode(PDepRateConstant.Mode.PDEPARRHENIUS);
                else if (pDepKinType.toLowerCase().equals("rate"))
                    PDepRateConstant.setDefaultMode(PDepRateConstant.Mode.RATE);
                else
                    throw new InvalidSymbolException(
                            "condition.txt: Unknown PDepKineticsModel = "
                                    + pDepKinType);
                // For Chebyshev polynomials, optionally specify the number of
                // temperature and pressure basis functions
                // Such a line would read, e.g.: "PDepKineticsModel: Chebyshev 4 4"
                if (st.hasMoreTokens()
                        && PDepRateConstant.getDefaultMode() == PDepRateConstant.Mode.CHEBYSHEV) {
                    try {
                        int numTBasisFuncs = Integer.parseInt(st.nextToken());
                        int numPBasisFuncs = Integer.parseInt(st.nextToken());
                        FastMasterEqn.setNumTBasisFuncs(numTBasisFuncs);
                        FastMasterEqn.setNumPBasisFuncs(numPBasisFuncs);
                    } catch (NoSuchElementException e) {
                        throw new InvalidSymbolException(
                                "condition.txt: Missing number of pressure basis functions for Chebyshev polynomials.");
                    }
                }
            } else
                throw new InvalidSymbolException(
                        "condition.txt: Missing PDepKineticsModel after PressureDependence line.");
            // Determine temperatures and pressures to use
            // These can be specified automatically using TRange and PRange or
            // manually using Temperatures and Pressures
            Temperature[] temperatures = null;
            Pressure[] pressures = null;
            String Tunits = "K";
            Temperature Tmin = new Temperature(300.0, "K");
            Temperature Tmax = new Temperature(2000.0, "K");
            int Tnumber = 8;
            String Punits = "bar";
            Pressure Pmin = new Pressure(0.01, "bar");
            Pressure Pmax = new Pressure(100.0, "bar");
            int Pnumber = 5;
            // Read next line of input
            line = ChemParser.readMeaningfulLine(reader, true);
            boolean done = !(line.toLowerCase().startsWith("trange:")
                    || line.toLowerCase().startsWith("prange:")
                    || line.toLowerCase().startsWith("temperatures:") || line
                    .toLowerCase().startsWith("pressures:"));
            // Parse lines containing pressure dependence options
            // Possible options are "TRange:", "PRange:", "Temperatures:", and "Pressures:"
            // You must specify either TRange or Temperatures and either PRange or Pressures
            // The order does not matter
            while (!done) {
                st = new StringTokenizer(line);
                name = st.nextToken();
                if (line.toLowerCase().startsWith("trange:")) {
                    Tunits = ChemParser.removeBrace(st.nextToken());
                    Tmin = new Temperature(Double.parseDouble(st.nextToken()),
                            Tunits);
                    Tmax = new Temperature(Double.parseDouble(st.nextToken()),
                            Tunits);
                    Tnumber = Integer.parseInt(st.nextToken());
                } else if (line.toLowerCase().startsWith("prange:")) {
                    Punits = ChemParser.removeBrace(st.nextToken());
                    Pmin = new Pressure(Double.parseDouble(st.nextToken()),
                            Punits);
                    Pmax = new Pressure(Double.parseDouble(st.nextToken()),
                            Punits);
                    Pnumber = Integer.parseInt(st.nextToken());
                } else if (line.toLowerCase().startsWith("temperatures:")) {
                    Tnumber = Integer.parseInt(st.nextToken());
                    Tunits = ChemParser.removeBrace(st.nextToken());
                    temperatures = new Temperature[Tnumber];
                    for (int i = 0; i < Tnumber; i++) {
                        temperatures[i] = new Temperature(Double.parseDouble(st
                                .nextToken()), Tunits);
                    }
                    Tmin = temperatures[0];
                    Tmax = temperatures[Tnumber - 1];
                } else if (line.toLowerCase().startsWith("pressures:")) {
                    Pnumber = Integer.parseInt(st.nextToken());
                    Punits = ChemParser.removeBrace(st.nextToken());
                    pressures = new Pressure[Pnumber];
                    for (int i = 0; i < Pnumber; i++) {
                        pressures[i] = new Pressure(Double.parseDouble(st
                                .nextToken()), Punits);
                    }
                    Pmin = pressures[0];
                    Pmax = pressures[Pnumber - 1];
                }
                // Read next line of input
                line = ChemParser.readMeaningfulLine(reader, true);
                done = !(line.toLowerCase().startsWith("trange:")
                        || line.toLowerCase().startsWith("prange:")
                        || line.toLowerCase().startsWith("temperatures:") || line
                        .toLowerCase().startsWith("pressures:"));
            }
            // Set temperatures and pressures (if not already set manually)
            if (temperatures == null) {
                temperatures = new Temperature[Tnumber];
                if (PDepRateConstant.getDefaultMode() == PDepRateConstant.Mode.CHEBYSHEV) {
                    // Use the Gauss-Chebyshev points
                    // The formula for the Gauss-Chebyshev points was taken from
                    // the Chemkin theory manual
                    for (int i = 1; i <= Tnumber; i++) {
                        double T = -Math.cos((2 * i - 1) * Math.PI
                                / (2 * Tnumber));
                        T = 2.0 / ((1.0 / Tmax.getK() - 1.0 / Tmin.getK()) * T
                                + 1.0 / Tmax.getK() + 1.0 / Tmin.getK());
                        temperatures[i - 1] = new Temperature(T, "K");
                    }
                } else {
                    // Distribute equally on a 1/T basis
                    double slope = (1.0 / Tmax.getK() - 1.0 / Tmin.getK())
                            / (Tnumber - 1);
                    for (int i = 0; i < Tnumber; i++) {
                        double T = 1.0 / (slope * i + 1.0 / Tmin.getK());
                        temperatures[i] = new Temperature(T, "K");
                    }
                }
            }
            if (pressures == null) {
                pressures = new Pressure[Pnumber];
                if (PDepRateConstant.getDefaultMode() == PDepRateConstant.Mode.CHEBYSHEV) {
                    // Use the Gauss-Chebyshev points
                    // The formula for the Gauss-Chebyshev points was taken from
                    // the Chemkin theory manual
                    for (int i = 1; i <= Pnumber; i++) {
                        double P = -Math.cos((2 * i - 1) * Math.PI
                                / (2 * Pnumber));
                        P = Math.pow(
                                10,
                                0.5 * ((Math.log10(Pmax.getBar()) - Math
                                        .log10(Pmin.getBar()))
                                        * P
                                        + Math.log10(Pmax.getBar()) + Math
                                        .log10(Pmin.getBar())));
                        pressures[i - 1] = new Pressure(P, "bar");
                    }
                } else {
                    // Distribute equally on a log P basis
                    double slope = (Math.log10(Pmax.getBar()) - Math.log10(Pmin
                            .getBar())) / (Pnumber - 1);
                    for (int i = 0; i < Pnumber; i++) {
                        double P = Math.pow(10,
                                slope * i + Math.log10(Pmin.getBar()));
                        pressures[i] = new Pressure(P, "bar");
                    }
                }
            }
            FastMasterEqn.setTemperatures(temperatures);
            PDepRateConstant.setTemperatures(temperatures);
            PDepRateConstant.setTMin(Tmin);
            PDepRateConstant.setTMax(Tmax);
            ChebyshevPolynomials.setDefaultTlow(Tmin);
            ChebyshevPolynomials.setDefaultTup(Tmax);
            FastMasterEqn.setPressures(pressures);
            PDepRateConstant.setPressures(pressures);
            PDepRateConstant.setPMin(Pmin);
            PDepRateConstant.setPMax(Pmax);
            ChebyshevPolynomials.setDefaultPlow(Pmin);
            ChebyshevPolynomials.setDefaultPup(Pmax);
            /*
             * New option for input file: DecreaseGrainSize User now has the option to re-run fame with additional
             * grains (smaller grain size) when the p-dep rate exceeds the high-P-limit rate. Default value: off
             */
            if (line.toLowerCase().startsWith("decreasegrainsize")) {
                st = new StringTokenizer(line);
                String tempString = st.nextToken(); // "DecreaseGrainSize:"
                tempString = st.nextToken().trim().toLowerCase();
                if (tempString.equals("on") || tempString.equals("yes")
                        || tempString.equals("true")) {
                    rerunFame = true;
                } else
                    rerunFame = false;
                line = ChemParser.readMeaningfulLine(reader, true);
            }
        } else {
            throw new InvalidSymbolException(
                    "condition.txt: Unknown PressureDependence = " + pDepType);
        }
        return line;
>>>>>>> 742fd5e9
    }

    public void createTModel(String line) {
        StringTokenizer st = new StringTokenizer(line);
        String name = st.nextToken();
        String modelType = st.nextToken();
        String unit = st.nextToken();
        unit = ChemParser.removeBrace(unit);
        if (modelType.equals("Constant")) {
            tempList = new LinkedList();
            // read first temperature
            double t = Double.parseDouble(st.nextToken());
            tempList.add(new ConstantTM(t, unit));
            Temperature temp = new Temperature(t, unit);
            Global.lowTemperature = (Temperature) temp.clone();
            Global.highTemperature = (Temperature) temp.clone();
            // read remaining temperatures
            while (st.hasMoreTokens()) {
                t = Double.parseDouble(st.nextToken());
                tempList.add(new ConstantTM(t, unit));
                temp = new Temperature(t, unit);
                if (temp.getK() < Global.lowTemperature.getK())
                    Global.lowTemperature = (Temperature) temp.clone();
                if (temp.getK() > Global.highTemperature.getK())
                    Global.highTemperature = (Temperature) temp.clone();
            }
        } else {
            throw new InvalidSymbolException(
                    "condition.txt: Unknown TemperatureModel = " + modelType);
        }
    }

    public void createPModel(String line) {
        StringTokenizer st = new StringTokenizer(line);
        String name = st.nextToken();
        String modelType = st.nextToken();
        String unit = st.nextToken();
        unit = ChemParser.removeBrace(unit);
        if (modelType.equals("Constant")) {
            presList = new LinkedList();
            // read first pressure
            double p = Double.parseDouble(st.nextToken());
            Pressure pres = new Pressure(p, unit);
            Global.lowPressure = (Pressure) pres.clone();
            Global.highPressure = (Pressure) pres.clone();
            presList.add(new ConstantPM(p, unit));
            // read remaining temperatures
            while (st.hasMoreTokens()) {
                p = Double.parseDouble(st.nextToken());
                presList.add(new ConstantPM(p, unit));
                pres = new Pressure(p, unit);
                if (pres.getBar() < Global.lowPressure.getBar())
                    Global.lowPressure = (Pressure) pres.clone();
                if (pres.getBar() > Global.lowPressure.getBar())
                    Global.highPressure = (Pressure) pres.clone();
            }
        } else {
            throw new InvalidSymbolException(
                    "condition.txt: Unknown PressureModel = " + modelType);
        }
    }

    public LinkedHashMap populateInitialStatusListWithReactiveSpecies(
            BufferedReader reader) throws IOException {
        LinkedHashMap speciesSet = new LinkedHashMap();
        LinkedHashMap speciesStatus = new LinkedHashMap();
        LinkedHashMap speciesFromInputFileSet = new LinkedHashMap();
        int numSpeciesStatus = 0;
        String line = ChemParser.readMeaningfulLine(reader, true);
        while (line != null && !line.equals("END")) {
            StringTokenizer st = new StringTokenizer(line);
            String index = st.nextToken();
            String name = null;
            if (!index.startsWith("("))
                name = index;
            else
                name = st.nextToken();
            // if (restart) name += "("+speciesnum+")";
            // 24Jun2009: MRH
            // Check if the species name begins with a number.
            // If so, terminate the program and inform the user to choose
            // a different name. This is implemented so that the chem.inp
            // file generated will be valid when run in Chemkin
            try {
                int doesNameBeginWithNumber = Integer.parseInt(name.substring(
                        0, 1));
                Logger.critical("\nA species name should not begin with a number."
                        + " Please rename species: " + name + "\n");
                System.exit(0);
            } catch (NumberFormatException e) {
                // We're good
            }
            if (!(st.hasMoreTokens()))
                throw new InvalidSymbolException(
                        "Couldn't find concentration of species: " + name);
            // The next token will be the concentration units
            String unit = st.nextToken();
            unit = ChemParser.removeBrace(unit);
            // Read in the graph (and make the species) before we parse all of the concentrations
            // Will store each SpeciesStatus (NXM where N is the # of species and M is the # of
            // concentrations) in a LinkedHashMap, with a (int) counter as the unique key
            Graph g = ChemParser.readChemGraph(reader);
            ChemGraph cg = null;
            try {
                cg = ChemGraph.make(g);
            } catch (ForbiddenStructureException e) {
                Logger.error("Forbidden Structure:\n" + e.getMessage());
                throw new InvalidSymbolException(
                        "A species in the input file has a forbidden structure.");
            }
            // System.out.println(name);
            // Check to see if chemgraph already appears in the input file
            addChemGraphToListIfNotPresent_ElseTerminate(
                    speciesFromInputFileSet, cg, name);
            Species species = Species.make(name, cg);
            int numConcentrations = 0; // The number of concentrations read-in for each species
            // The remaining tokens are either:
            // The desired concentrations
            // The flag "unreactive"
            // The flag "constantconcentration"
            // GJB to allow "unreactive" species that only follow user-defined library reactions.
            // They will not react according to RMG reaction families
            boolean IsReactive = true;
            boolean IsConstantConcentration = false;
            double concentration = 0.0;
            while (st.hasMoreTokens()) {
                String reactive = st.nextToken().trim();
                if (reactive.equalsIgnoreCase("unreactive"))
                    IsReactive = false;
                else if (reactive.equalsIgnoreCase("constantconcentration"))
                    IsConstantConcentration = true;
                else {
                    try {
                        concentration = Double.parseDouble(reactive);
                    } catch (NumberFormatException e) {
                        Logger.error(String
                                .format("Unable to read concentration value '%s'. Check syntax of input line '%s'.",
                                        reactive, line));
                        throw e;
                    }
                    if (unit.equals("mole/l") || unit.equals("mol/l")
                            || unit.equals("mole/liter")
                            || unit.equals("mol/liter")) {
                        concentration /= 1000;
                        unit = "mol/cm3";
                    } else if (unit.equals("mole/m3") || unit.equals("mol/m3")) {
                        concentration /= 1000000;
                        unit = "mol/cm3";
                    } else if (unit.equals("molecule/cm3")
                            || unit.equals("molecules/cm3")) {
                        concentration /= 6.022e23;
                    } else if (!unit.equals("mole/cm3")
                            && !unit.equals("mol/cm3")) {
                        Logger.error(String
                                .format("Unable to read concentration units '%s'. Check syntax of input line '%s'.",
                                        unit, line));
                        throw new InvalidUnitException(
                                "Species Concentration in condition.txt!");
                    }
                    SpeciesStatus ss = new SpeciesStatus(species, 1,
                            concentration, 0.0);
                    speciesStatus.put(numSpeciesStatus, ss);
                    ++numSpeciesStatus;
                    ++numConcentrations;
                }
            }
            // Check if the number of concentrations read in is consistent with all previous
            // concentration counts. The first time this function is called, the variable
            // numberOfEquivalenceRatios will be initialized.
            boolean goodToGo = areTheNumberOfConcentrationsConsistent(numConcentrations);
            if (!goodToGo) {
                Logger.critical("\n\nThe number of concentrations ("
                        + numConcentrations
                        + ") supplied for species "
                        + species.getName()
                        + "\nis not consistent with the number of concentrations ("
                        + numberOfEquivalenceRatios + ") "
                        + "supplied for all previously read-in species \n\n"
                        + "Terminating RMG simulation.");
                System.exit(0);
            }
            // Make a SpeciesStatus and store it in the LinkedHashMap
// double flux = 0;
// int species_type = 1; // reacted species
            species.setReactivity(IsReactive); // GJB
            species.setConstantConcentration(IsConstantConcentration);
            speciesSet.put(name, species);
            getSpeciesSeed().add(species);
            line = ChemParser.readMeaningfulLine(reader, true);
        }
        if (line == null)
            throw new IOException(
                    "Unexpected end of input file before END of reactive SpeciesStatus section");
        ReactionTime initial = new ReactionTime(0, "S");
        // 10/23/07 gmagoon: modified for handling multiple temperature, pressure conditions; note: concentration within
// speciesStatus (and list of conversion values) should not need to be modified for each T,P since this is done within
// isTPCconsistent in ReactionSystem
        initialStatusList = new LinkedList();
        for (Iterator iter = tempList.iterator(); iter.hasNext();) {
            TemperatureModel tm = (TemperatureModel) iter.next();
            for (Iterator iter2 = presList.iterator(); iter2.hasNext();) {
                PressureModel pm = (PressureModel) iter2.next();
                // LinkedHashMap speStat = (LinkedHashMap)speciesStatus.clone();//10/31/07 gmagoon: trying creating
// multiple instances of speciesStatus to address issues with concentration normalization (last normalization seems to
// apply to all)
// Set ks = speciesStatus.keySet();
// for (Iterator iter3 = ks.iterator(); iter3.hasNext();){//11/1/07 gmagoon: perform deep copy; (is there an easier or
// more elegant way to do this?)
                int reactionSystemCounter = 0;
                for (int totalConcs = 0; totalConcs < numSpeciesStatus
                        / speciesSet.size(); ++totalConcs) {
                    LinkedHashMap speStat = new LinkedHashMap();
                    for (int totalSpecs = 0; totalSpecs < speciesSet.size(); ++totalSpecs) {
                        SpeciesStatus ssCopy = (SpeciesStatus) speciesStatus
                                .get(totalConcs + totalSpecs * numSpeciesStatus
                                        / speciesSet.size());
                        String blah = ssCopy.getSpecies().getName();
                        speStat.put(ssCopy.getSpecies(), new SpeciesStatus(
                                ssCopy.getSpecies(), ssCopy.getSpeciesType(),
                                ssCopy.getConcentration(), ssCopy.getFlux()));
                    }
                    initialStatusList.add(new InitialStatus(speStat, tm
                            .getTemperature(initial), pm.getPressure(initial)));
                }
            }
        }
        return speciesSet;
    }

    public void populateInitialStatusListWithInertSpecies(BufferedReader reader) {
        String line = ChemParser.readMeaningfulLine(reader, true);
        while (!line.equals("END")) {
            StringTokenizer st = new StringTokenizer(line);
            String name = st.nextToken().trim();
            // The next token is the units of concentration
            String unit = st.nextToken();
            unit = ChemParser.removeBrace(unit);
            // The remaining tokens are concentrations
            double inertConc = 0.0;
            int counter = 0;
            int numberOfConcentrations = 0;
            while (st.hasMoreTokens()) {
                String conc = st.nextToken();
                inertConc = Double.parseDouble(conc);
                if (unit.equals("mole/l") || unit.equals("mol/l")
                        || unit.equals("mole/liter")
                        || unit.equals("mol/liter")) {
                    inertConc /= 1000;
                    unit = "mol/cm3";
                } else if (unit.equals("mole/m3") || unit.equals("mol/m3")) {
                    inertConc /= 1000000;
                    unit = "mol/cm3";
                } else if (unit.equals("molecule/cm3")
                        || unit.equals("molecules/cm3")) {
                    inertConc /= 6.022e23;
                    unit = "mol/cm3";
                } else if (!unit.equals("mole/cm3") && !unit.equals("mol/cm3")) {
                    throw new InvalidUnitException(
                            "Inert Gas Concentration not recognized: " + unit);
                }
                // SystemSnapshot.putInertGas(name,inertConc);
// for(Iterator iter=initialStatusList.iterator();iter.hasNext(); ){//6/23/09 gmagoon: needed to change this to
// accommodate non-static inertConc
// ((InitialStatus)iter.next()).putInertGas(name,inertConc);
// }
                int numberOfDiffTP = tempList.size() * presList.size();
                for (int isIndex = counter; isIndex < initialStatusList.size(); isIndex += initialStatusList
                        .size() / numberOfDiffTP) {
                    InitialStatus is = ((InitialStatus) initialStatusList
                            .get(isIndex));
                    ((InitialStatus) initialStatusList.get(isIndex))
                            .putInertGas(name, inertConc);
                }
                ++counter;
                ++numberOfConcentrations;
            }
            // Check if the number of concentrations read in is consistent with all previous
            // concentration counts. The first time this function is called, the variable
            // numberOfEquivalenceRatios will be initialized.
            boolean goodToGo = areTheNumberOfConcentrationsConsistent(numberOfConcentrations);
            if (!goodToGo) {
                Logger.critical("\n\nThe number of concentrations ("
                        + numberOfConcentrations
                        + ") supplied for species "
                        + name
                        + "\nis not consistent with the number of concentrations ("
                        + numberOfEquivalenceRatios + ") "
                        + "supplied for all previously read-in species \n\n"
                        + "Terminating RMG simulation.");
                System.exit(0);
            }
            line = ChemParser.readMeaningfulLine(reader, true);
        }
    }

    public String readMaxAtomTypes(String line, BufferedReader reader) {
        if (line.startsWith("MaxCarbonNumber")) {
            StringTokenizer st = new StringTokenizer(line);
            String dummyString = st.nextToken(); // This should hold "MaxCarbonNumberPerSpecies:"
            int maxCNum = Integer.parseInt(st.nextToken());
            ChemGraph.setMaxCarbonNumber(maxCNum);
            Logger.info("Note: Overriding default MAX_CARBON_NUM with user-defined value: "
                    + maxCNum);
            line = ChemParser.readMeaningfulLine(reader, true);
        }
        if (line.startsWith("MaxOxygenNumber")) {
            StringTokenizer st = new StringTokenizer(line);
            String dummyString = st.nextToken(); // This should hold "MaxOxygenNumberPerSpecies:"
            int maxONum = Integer.parseInt(st.nextToken());
            ChemGraph.setMaxOxygenNumber(maxONum);
            Logger.info("Note: Overriding default MAX_OXYGEN_NUM with user-defined value: "
                    + maxONum);
            line = ChemParser.readMeaningfulLine(reader, true);
        }
        if (line.startsWith("MaxRadicalNumber")) {
            StringTokenizer st = new StringTokenizer(line);
            String dummyString = st.nextToken(); // This should hold "MaxRadicalNumberPerSpecies:"
            int maxRadNum = Integer.parseInt(st.nextToken());
            ChemGraph.setMaxRadicalNumber(maxRadNum);
            Logger.info("Note: Overriding default MAX_RADICAL_NUM with user-defined value: "
                    + maxRadNum);
            line = ChemParser.readMeaningfulLine(reader, true);
        }
        if (line.startsWith("MaxSulfurNumber")) {
            StringTokenizer st = new StringTokenizer(line);
            String dummyString = st.nextToken(); // This should hold "MaxSulfurNumberPerSpecies:"
            int maxSNum = Integer.parseInt(st.nextToken());
            ChemGraph.setMaxSulfurNumber(maxSNum);
            Logger.info("Note: Overriding default MAX_SULFUR_NUM with user-defined value: "
                    + maxSNum);
            line = ChemParser.readMeaningfulLine(reader, true);
        }
        if (line.startsWith("MaxSiliconNumber")) {
            StringTokenizer st = new StringTokenizer(line);
            String dummyString = st.nextToken(); // This should hold "MaxSiliconNumberPerSpecies:"
            int maxSiNum = Integer.parseInt(st.nextToken());
            ChemGraph.setMaxSiliconNumber(maxSiNum);
            Logger.info("Note: Overriding default MAX_SILICON_NUM with user-defined value: "
                    + maxSiNum);
            line = ChemParser.readMeaningfulLine(reader, true);
        }
        if (line.startsWith("MaxHeavyAtom")) {
            StringTokenizer st = new StringTokenizer(line);
            String dummyString = st.nextToken(); // This should hold "MaxHeavyAtomPerSpecies:"
            int maxHANum = Integer.parseInt(st.nextToken());
            ChemGraph.setMaxHeavyAtomNumber(maxHANum);
            Logger.info("Note: Overriding default MAX_HEAVYATOM_NUM with user-defined value: "
                    + maxHANum);
            line = ChemParser.readMeaningfulLine(reader, true);
        }
        if (line.startsWith("MaxCycleNumber")) {
            StringTokenizer st = new StringTokenizer(line);
            String dummyString = st.nextToken(); // This should hold "MaxCycleNumberPerSpecies:"
            int maxCycleNum = Integer.parseInt(st.nextToken());
            ChemGraph.setMaxCycleNumber(maxCycleNum);
            Logger.info("Note: Overriding default MAX_CYCLE_NUM with user-defined value: "
                    + maxCycleNum);
            line = ChemParser.readMeaningfulLine(reader, true);
        }
        return line;
    }

    public ReactionModelEnlarger getReactionModelEnlarger() {
        return reactionModelEnlarger;
    }

    public LinkedList getTempList() {
        return tempList;
    }

    public LinkedList getPressList() {
        return presList;
    }

    public LinkedList getInitialStatusList() {
        return initialStatusList;
    }

    public void writeBackupRestartFiles(String[] listOfFiles) {
        for (int i = 0; i < listOfFiles.length; i++) {
            // delete the backup if it exists (it shouldn't)
            File temporaryRestartFile = new File(
                    System.getProperty("RMG.RestartDir"), listOfFiles[i] + "~");
            if (temporaryRestartFile.exists())
                temporaryRestartFile.delete();
            // rename the original to the backup
            temporaryRestartFile = new File(
                    System.getProperty("RMG.RestartDir"), listOfFiles[i]);
            if (temporaryRestartFile.exists())
                temporaryRestartFile.renameTo(new File(System
                        .getProperty("RMG.RestartDir"), listOfFiles[i] + "~"));
        }
    }

    public void removeBackupRestartFiles(String[] listOfFiles) {
        for (int i = 0; i < listOfFiles.length; i++) {
            // delete the backup
            File temporaryRestartFile = new File(
                    System.getProperty("RMG.RestartDir"), listOfFiles[i] + "~");
            temporaryRestartFile.delete();
        }
    }

    public static boolean rerunFameWithAdditionalGrains() {
        return rerunFame;
    }

    public void setLimitingReactantID(int id) {
        limitingReactantID = id;
    }

    public int getLimitingReactantID() {
        return limitingReactantID;
    }

    public void readAndMakePTransL(BufferedReader reader) {
        int numPTLs = 0;
        String line = ChemParser.readMeaningfulLine(reader, true);
        while (!line.equals("END")) {
            String name = extractLibraryName(line);
            line = ChemParser.readMeaningfulLine(reader, true);
            String[] tempString = line.split("Location: ");
            String path = tempString[tempString.length - 1].trim();
            if (numPTLs == 0) {
                setPrimaryTransportLibrary(new PrimaryTransportLibrary(name,
                        path));
                ++numPTLs;
            } else {
                getPrimaryTransportLibrary().appendPrimaryTransportLibrary(
                        name, path);
                ++numPTLs;
            }
            line = ChemParser.readMeaningfulLine(reader, true);
        }
        if (numPTLs == 0)
            setPrimaryTransportLibrary(null);
    }

    // Added by Amrit Jalan on December 21, 2010
    public void readAndMakePAL() {
        String name = "primaryAbrahamLibrary";
        String path = "primaryAbrahamLibrary";
        setPrimaryAbrahamLibrary(new PrimaryAbrahamLibrary(name, path));
        getPrimaryAbrahamLibrary().appendPrimaryAbrahamLibrary(name, path);
    }

    public void readAndMakeSL(String solventname) {
        String name = "SolventLibrary";
        String path = "SolventLibrary";
        setSolventLibrary(new SolventLibrary(name, path)); // the constructor with (name,path) reads in the library at
// construction time.
        SolventData solvent = getSolventLibrary().getSolventData(solventname);
        setSolvent(solvent);
    }

    public PrimaryTransportLibrary getPrimaryTransportLibrary() {
        return primaryTransportLibrary;
    }

    public void setPrimaryTransportLibrary(
            PrimaryTransportLibrary p_primaryTransportLibrary) {
        primaryTransportLibrary = p_primaryTransportLibrary;
    }

    public PrimaryAbrahamLibrary getPrimaryAbrahamLibrary() {
        return primaryAbrahamLibrary;
    }

    public static SolventData getSolvent() {
        return solvent;
    }

    public static double getViscosity() {
        return viscosity;
    }

    public SolventLibrary getSolventLibrary() {
        return solventLibrary;
    }

    public void setPrimaryAbrahamLibrary(
            PrimaryAbrahamLibrary p_primaryAbrahamLibrary) {
        primaryAbrahamLibrary = p_primaryAbrahamLibrary;
    }

    public void setSolventLibrary(SolventLibrary p_solventLibrary) {
        solventLibrary = p_solventLibrary;
    }

    public void setSolvent(SolventData p_solvent) {
        solvent = p_solvent;
    }

    /**
     * Print the current numbers of core and edge species and reactions to the console.
     */
    public void printModelSize() {
        CoreEdgeReactionModel cerm = (CoreEdgeReactionModel) getReactionModel();
        int numberOfCoreSpecies = cerm.getReactedSpeciesSet().size();
        int numberOfEdgeSpecies = cerm.getUnreactedSpeciesSet().size();
        int numberOfCoreReactions = 0;
        int numberOfEdgeReactions = 0;
        double count = 0.0;
        for (Iterator iter = cerm.getReactedReactionSet().iterator(); iter
                .hasNext();) {
            Reaction rxn = (Reaction) iter.next();
            // The model core stores reactions in both directions
            // To avoid double-counting we must count each of these as 1/2
            if (rxn.hasReverseReaction())
                count += 0.5;
            else
                count += 1;
        }
        numberOfCoreReactions = (int) Math.round(count);
        count = 0.0;
        for (Iterator iter = cerm.getUnreactedReactionSet().iterator(); iter
                .hasNext();) {
            Reaction rxn = (Reaction) iter.next();
            // The model edge stores reactions in only one direction, so each
            // edge reaction counts as 1
            count += 1;
        }
        numberOfEdgeReactions = (int) Math.round(count);
        if (reactionModelEnlarger instanceof RateBasedPDepRME) {
            numberOfCoreReactions += PDepNetwork.getNumCoreReactions(cerm);
            numberOfEdgeReactions += PDepNetwork.getNumEdgeReactions(cerm);
        }
        Logger.info("");
        Logger.info("The model core has "
                + Integer.toString(numberOfCoreReactions) + " reactions and "
                + Integer.toString(numberOfCoreSpecies) + " species.");
        Logger.info("The model edge has "
                + Integer.toString(numberOfEdgeReactions) + " reactions and "
                + Integer.toString(numberOfEdgeSpecies) + " species.");
        // If pressure dependence is on, print some information about the networks
        if (reactionModelEnlarger instanceof RateBasedPDepRME) {
            int numberOfNetworks = PDepNetwork.getNetworks().size();
            int numberOfPathReactions = PDepNetwork.getNumPathReactions(cerm);
            int numberOfNetReactions = PDepNetwork.getNumNetReactions(cerm);
            Logger.info("There are " + Integer.toString(numberOfNetworks)
                    + " partial pressure-dependent networks containing "
                    + Integer.toString(numberOfPathReactions) + " path and "
                    + Integer.toString(numberOfNetReactions)
                    + " net reactions.");
        }
    }

    public boolean areTheNumberOfConcentrationsConsistent(int number) {
        if (numberOfEquivalenceRatios == 0)
            numberOfEquivalenceRatios = number;
        else {
            if (number == numberOfEquivalenceRatios)
                return true;
            else
                return false;
        }
        return true;
    }

    public static void addChemGraphToListIfNotPresent_ElseTerminate(
            LinkedHashMap speciesMap, ChemGraph cg, String name) {
        if (speciesMap.containsKey(cg)) {
            String message = "The same ChemGraph appears multiple times in the user-specified input file\n"
                    + String.format("Species %s has the same ChemGraph as %s",
                            name, speciesMap.get(cg));
            Logger.error(message);
            throw new RuntimeException(message);
        } else
            speciesMap.put(cg, name);
    }

    public String extractLibraryName(String line) {
        String[] tempString = line.split("Name: ");
        String name = tempString[tempString.length - 1].trim();
        if (name.contains("//")) {
            tempString = line.split("//");
            name = tempString[0].trim();
        }
        return name;
    }
}
/*********************************************************************
 * File Path : RMG\RMG\jing\rxnSys\ReactionModelGenerator.java
 *********************************************************************/<|MERGE_RESOLUTION|>--- conflicted
+++ resolved
@@ -2943,93 +2943,6 @@
     private void writePrunedEdgeReaction(Reaction reaction) {
         BufferedWriter bw = null;
         try {
-<<<<<<< HEAD
-            bw = new BufferedWriter(new FileWriter("Restart/pdepnetworks.txt"));
-    		int numFameTemps = PDepRateConstant.getTemperatures().length;
-    		int numFamePress = PDepRateConstant.getPressures().length;
-    		int numChebyTemps = ChebyshevPolynomials.getDefaultNT();
-    		int numChebyPress = ChebyshevPolynomials.getDefaultNP();
-    		//int numPlog = PDepArrheniusKinetics.getNumPressures();
-			int numPlog = numFamePress; // probably often the case for FAME-generated PLOG rates (but not for seed or library reactions)
-    		String EaUnits = ArrheniusKinetics.getEaUnits();
-    		
-    		bw.write("UnitsOfEa: " + EaUnits);
-    		bw.newLine();
-    		bw.write("NumberOfFameTemps: " + numFameTemps);
-    		bw.newLine();
-    		bw.write("NumberOfFamePress: " + numFamePress);
-    		bw.newLine();
-    		bw.write("NumberOfChebyTemps: " + numChebyTemps);
-    		bw.newLine();
-    		bw.write("NumberOfChebyPress: " + numChebyPress);
-    		bw.newLine();
-    		bw.write("NumberOfPLogs: Could be different for seed and library reactions, but default for FAME-generated rates is probably "+ numPlog);
-    		bw.newLine();
-    		bw.newLine();
-    		
-    		LinkedList allNets = PDepNetwork.getNetworks();
-    		
-			for(Iterator iter=allNets.iterator(); iter.hasNext();){
-				PDepNetwork pdepnet = (PDepNetwork) iter.next();
-				
-				bw.write("PDepNetwork #" + pdepnet.getID());
-				bw.newLine();
-				
-				// Write netReactionList
-				LinkedList netRxns = pdepnet.getNetReactions();
-				bw.write("netReactionList:");
-				bw.newLine();
-				for (Iterator iter2=netRxns.iterator(); iter2.hasNext();) {
-					
-					PDepReaction currentPDepRxn = (PDepReaction)iter2.next();
-					bw.write(currentPDepRxn.toString());
-					bw.newLine();
-					bw.write(writeRatesAndParameters(currentPDepRxn,numFameTemps,
-													 numFamePress,numChebyTemps,numChebyPress,numPlog));
-					
-				}
-				
-				// Write nonincludedReactionList
-				LinkedList nonIncludeRxns = pdepnet.getNonincludedReactions();
-				bw.write("nonIncludedReactionList:");
-				bw.newLine();
-				for (Iterator iter2=nonIncludeRxns.iterator(); iter2.hasNext();) {
-					
-					PDepReaction currentPDepRxn = (PDepReaction)iter2.next();
-					bw.write(currentPDepRxn.toString());
-					bw.newLine();
-					bw.write(writeRatesAndParameters(currentPDepRxn,numFameTemps,
-													 numFamePress,numChebyTemps,numChebyPress,numPlog));
-					
-					PDepReaction currentPDepReverseRxn = currentPDepRxn.getReverseReaction();
-					// Not all nonIncludedReactions are reversible
-                                        // (MRH FEB-16-2011) ... and not all reverse reactions
-                                        //  have pressure-dependent rate coefficients (apparently)
-					if (currentPDepReverseRxn != null && currentPDepReverseRxn.getPDepRate() != null) {
-						bw.write(currentPDepReverseRxn.toString());
-						bw.newLine();
-						bw.write(writeRatesAndParameters(currentPDepReverseRxn,numFameTemps,
-														 numFamePress,numChebyTemps,numChebyPress,numPlog));
-					}
-					
-				}
-				
-				// Write pathReactionList
-				LinkedList pathRxns = pdepnet.getPathReactions();
-				bw.write("pathReactionList:");
-				bw.newLine();
-				for (Iterator iter2=pathRxns.iterator(); iter2.hasNext();) {
-					PDepReaction currentPDepRxn = (PDepReaction)iter2.next();
-					bw.write(currentPDepRxn.getDirection() + "\t" + currentPDepRxn.toRestartString(new Temperature(298,"K")));
-					bw.newLine();
-				}
-				
-				bw.newLine();
-				bw.newLine();
-			}
-    		
-        } catch (FileNotFoundException ex) {
-=======
             bw = new BufferedWriter(new FileWriter(new File(
                     System.getProperty("RMG.PruningDir"), "edgeReactions.txt"),
                     true));
@@ -3046,7 +2959,6 @@
                 Logger.warning("Could not determine forward direction for following rxn: "
                         + reaction.toString());
         } catch (IOException ex) {
->>>>>>> 742fd5e9
             Logger.logStackTrace(ex);
         } finally {
             try {
@@ -3790,37 +3702,6 @@
         }
         return rateCoefficients;
     }
-<<<<<<< HEAD
-    
-    public PDepRateConstant parsePDepRateConstantFromRestartFile(BufferedReader reader, 
-    		int numChebyTs, int numChebyPs, double[][] rateCoefficients, 
-    		int numPlogs, String EaUnits) {
-    	PDepRateConstant pdepk = null;
-		if (numChebyTs > 0) {
-			double chebyPolys[][] = new double[numChebyTs][numChebyPs];
-			for (int i=0; i<numChebyTs; i++) {
-				StringTokenizer st = new StringTokenizer(ChemParser.readMeaningfulLine(reader, true));
-				for (int j=0; j<numChebyPs; j++) {
-					chebyPolys[i][j] = Double.parseDouble(st.nextToken());
-				}
-			}
-			ChebyshevPolynomials chebyshev = new ChebyshevPolynomials(numChebyTs,
-																	  ChebyshevPolynomials.getDefaultTlow(), ChebyshevPolynomials.getDefaultTup(),
-																	  numChebyPs, ChebyshevPolynomials.getDefaultPlow(), ChebyshevPolynomials.getDefaultPup(),
-																	  chebyPolys);
-			pdepk = new PDepRateConstant(rateCoefficients,chebyshev);
-		} else if (numPlogs > 0) {
-			//***note: PLOG uses the same units for Ea and A as Arrhenius expressions; see https://github.com/GreenGroup/RMG-Java/commit/2947e7b8d5b1e3e19543f2489990fa42e43ecad2#commitcomment-844009
-			//gmagoon 1/6/12: restart feature doesn't currently seem to support alternative A units, so I haven't made any updates to fix this for PLOG in my current round of changes
-			PDepArrheniusKinetics pdepAK = new PDepArrheniusKinetics(numPlogs);
-			for (int i=0; i<numPlogs; i++) {
-				StringTokenizer st = new StringTokenizer(ChemParser.readMeaningfulLine(reader, true));
-				Pressure p = new Pressure(Double.parseDouble(st.nextToken()),"Pa");
-				double A = Double.parseDouble(st.nextToken());
-				
-				UncertainDouble dA = new UncertainDouble(A,0.0,"A");
-=======
->>>>>>> 742fd5e9
 
     public PDepRateConstant parsePDepRateConstantFromRestartFile(
             BufferedReader reader, int numChebyTs, int numChebyPs,
@@ -4918,202 +4799,6 @@
                 FastMasterEqn.setMaxAtoms(atoms);
                 line = ChemParser.readMeaningfulLine(reader, true);
             }
-<<<<<<< HEAD
-            
-			// Next line must be PDepKineticsModel
-			if (line.toLowerCase().startsWith("pdepkineticsmodel:")) {
-				
-				st = new StringTokenizer(line);
-				name = st.nextToken();
-				
-				String pDepKinType = st.nextToken();
-				if (pDepKinType.toLowerCase().equals("chebyshev")) {
-					PDepRateConstant.setDefaultMode(PDepRateConstant.Mode.CHEBYSHEV);
-					// Default is to cubic order for basis functions
-					FastMasterEqn.setNumTBasisFuncs(4);
-					FastMasterEqn.setNumPBasisFuncs(4);
-				}
-				else if (pDepKinType.toLowerCase().equals("pdeparrhenius"))
-					PDepRateConstant.setDefaultMode(PDepRateConstant.Mode.PDEPARRHENIUS);
-				else if (pDepKinType.toLowerCase().equals("rate"))
-					PDepRateConstant.setDefaultMode(PDepRateConstant.Mode.RATE);
-				else
-					throw new InvalidSymbolException("condition.txt: Unknown PDepKineticsModel = " + pDepKinType);
-
-				// For Chebyshev polynomials, optionally specify the number of
-				// temperature and pressure basis functions
-				// Such a line would read, e.g.: "PDepKineticsModel: Chebyshev 4 4"
-				if (st.hasMoreTokens() && PDepRateConstant.getDefaultMode() == PDepRateConstant.Mode.CHEBYSHEV) {
-					try {
-						int numTBasisFuncs = Integer.parseInt(st.nextToken());
-					int numPBasisFuncs = Integer.parseInt(st.nextToken());
-					FastMasterEqn.setNumTBasisFuncs(numTBasisFuncs);
-					FastMasterEqn.setNumPBasisFuncs(numPBasisFuncs);
-					}
-					catch (NoSuchElementException e) {
-						throw new InvalidSymbolException("condition.txt: Missing number of pressure basis functions for Chebyshev polynomials.");
-					}
-
-				}
-
-			}
-			else 
-				throw new InvalidSymbolException("condition.txt: Missing PDepKineticsModel after PressureDependence line.");
-
-			// Determine temperatures and pressures to use
-			// These can be specified automatically using TRange and PRange or
-			// manually using Temperatures and Pressures
-			Temperature[] temperatures = null;
-			Pressure[] pressures = null;
-			String Tunits = "K";
-			Temperature Tmin = new Temperature(300.0, "K");
-			Temperature Tmax = new Temperature(2000.0, "K");
-			int Tnumber = 8;
-			String Punits = "bar";
-			Pressure Pmin = new Pressure(0.01, "bar");
-			Pressure Pmax = new Pressure(100.0, "bar");
-			int Pnumber = 5;
-
-			// Read next line of input
-			line = ChemParser.readMeaningfulLine(reader, true);
-			boolean done = !(line.toLowerCase().startsWith("trange:") ||
-				line.toLowerCase().startsWith("prange:") ||
-				line.toLowerCase().startsWith("temperatures:") ||
-				line.toLowerCase().startsWith("pressures:"));
-
-			// Parse lines containing pressure dependence options
-			// Possible options are "TRange:", "PRange:", "Temperatures:", and "Pressures:"
-			// You must specify either TRange or Temperatures and either PRange or Pressures
-			// The order does not matter
-			while (!done) {
-
-				st = new StringTokenizer(line);
-				name = st.nextToken();
-
-				if (line.toLowerCase().startsWith("trange:")) {
-					Tunits = ChemParser.removeBrace(st.nextToken());
-					Tmin = new Temperature(Double.parseDouble(st.nextToken()), Tunits);
-					Tmax = new Temperature(Double.parseDouble(st.nextToken()), Tunits);
-					Tnumber = Integer.parseInt(st.nextToken());
-				}
-				else if (line.toLowerCase().startsWith("prange:")) {
-					Punits = ChemParser.removeBrace(st.nextToken());
-					Pmin = new Pressure(Double.parseDouble(st.nextToken()), Punits);
-					Pmax = new Pressure(Double.parseDouble(st.nextToken()), Punits);
-					Pnumber = Integer.parseInt(st.nextToken());
-				}
-				else if (line.toLowerCase().startsWith("temperatures:")) {
-					Tnumber = Integer.parseInt(st.nextToken());
-					Tunits = ChemParser.removeBrace(st.nextToken());
-					temperatures = new Temperature[Tnumber];
-					for (int i = 0; i < Tnumber; i++) {
-						temperatures[i] = new Temperature(Double.parseDouble(st.nextToken()), Tunits);
-					}
-					Tmin = temperatures[0];
-					Tmax = temperatures[Tnumber-1];
-				}
-				else if (line.toLowerCase().startsWith("pressures:")) {
-					Pnumber = Integer.parseInt(st.nextToken());
-					Punits = ChemParser.removeBrace(st.nextToken());
-					pressures = new Pressure[Pnumber];
-					for (int i = 0; i < Pnumber; i++) {
-						pressures[i] = new Pressure(Double.parseDouble(st.nextToken()), Punits);
-					}
-					Pmin = pressures[0];
-					Pmax = pressures[Pnumber-1];
-				}
-
-				// Read next line of input
-				line = ChemParser.readMeaningfulLine(reader, true);
-				done = !(line.toLowerCase().startsWith("trange:") ||
-					line.toLowerCase().startsWith("prange:") ||
-					line.toLowerCase().startsWith("temperatures:") ||
-					line.toLowerCase().startsWith("pressures:"));
-
-			}
-
-			// Set temperatures and pressures (if not already set manually)
-			if (temperatures == null) {
-				temperatures = new Temperature[Tnumber];
-				if (PDepRateConstant.getDefaultMode() == PDepRateConstant.Mode.CHEBYSHEV) {
-					// Use the Gauss-Chebyshev points
-					// The formula for the Gauss-Chebyshev points was taken from
-					// the Chemkin theory manual
-					for (int i = 1; i <= Tnumber; i++) {
-						double T = -Math.cos((2 * i - 1) * Math.PI / (2 * Tnumber));
-						T = 2.0 / ((1.0/Tmax.getK() - 1.0/Tmin.getK()) * T + 1.0/Tmax.getK() + 1.0/Tmin.getK());
-						temperatures[i-1] = new Temperature(T, "K");
-					}
-				}
-				else {
-					// Distribute equally on a 1/T basis
-					double slope = (1.0/Tmax.getK() - 1.0/Tmin.getK()) / (Tnumber - 1);
-					for (int i = 0; i < Tnumber; i++) {
-						double T = 1.0/(slope * i + 1.0/Tmin.getK());
-						temperatures[i] = new Temperature(T, "K");
-					}
-				}
-			}
-			if (pressures == null) {
-				pressures = new Pressure[Pnumber];
-				if (PDepRateConstant.getDefaultMode() == PDepRateConstant.Mode.CHEBYSHEV) {
-					// Use the Gauss-Chebyshev points
-					// The formula for the Gauss-Chebyshev points was taken from
-					// the Chemkin theory manual
-					for (int i = 1; i <= Pnumber; i++) {
-						double P = -Math.cos((2 * i - 1) * Math.PI / (2 * Pnumber));
-						P = Math.pow(10, 0.5 * ((Math.log10(Pmax.getBar()) - Math.log10(Pmin.getBar())) * P + Math.log10(Pmax.getBar()) + Math.log10(Pmin.getBar())));
-						pressures[i-1] = new Pressure(P, "bar");
-					}
-				}
-				else {
-					// Distribute equally on a log P basis
-					double slope = (Math.log10(Pmax.getBar()) - Math.log10(Pmin.getBar())) / (Pnumber - 1);
-					for (int i = 0; i < Pnumber; i++) {
-						double P = Math.pow(10, slope * i + Math.log10(Pmin.getBar()));
-						pressures[i] = new Pressure(P, "bar");
-					}
-				}
-			}
-			
-			FastMasterEqn.setTemperatures(temperatures);
-			PDepRateConstant.setTemperatures(temperatures);
-			PDepRateConstant.setTMin(Tmin);
-			PDepRateConstant.setTMax(Tmax);
-			ChebyshevPolynomials.setDefaultTlow(Tmin);
-			ChebyshevPolynomials.setDefaultTup(Tmax);
-			FastMasterEqn.setPressures(pressures);
-			PDepRateConstant.setPressures(pressures);
-			PDepRateConstant.setPMin(Pmin);
-			PDepRateConstant.setPMax(Pmax);
-			ChebyshevPolynomials.setDefaultPlow(Pmin);
-			ChebyshevPolynomials.setDefaultPup(Pmax);
-			
-			/*
-			 * New option for input file: DecreaseGrainSize
-			 * 	User now has the option to re-run fame with additional grains
-			 * 		(smaller grain size) when the p-dep rate exceeds the
-			 * 		high-P-limit rate.
-			 * 	Default value: off
-			 */
-			if (line.toLowerCase().startsWith("decreasegrainsize")) {
-				st = new StringTokenizer(line);
-				String tempString = st.nextToken();	// "DecreaseGrainSize:"
-				tempString = st.nextToken().trim().toLowerCase();
-				if (tempString.equals("on") || tempString.equals("yes") ||
-						tempString.equals("true")) {
-					rerunFame = true;
-				} else rerunFame = false;
-				line = ChemParser.readMeaningfulLine(reader, true);
-			}
-
-		}
-		else {
-			throw new InvalidSymbolException("condition.txt: Unknown PressureDependence = " + pDepType);
-		}
-
-		return line;
-=======
             // Next line must be PDepKineticsModel
             if (line.toLowerCase().startsWith("pdepkineticsmodel:")) {
                 st = new StringTokenizer(line);
@@ -5305,7 +4990,6 @@
                     "condition.txt: Unknown PressureDependence = " + pDepType);
         }
         return line;
->>>>>>> 742fd5e9
     }
 
     public void createTModel(String line) {
