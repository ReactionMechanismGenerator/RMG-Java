--- conflicted
+++ resolved
@@ -151,7 +151,6 @@
         	double E_multiplier = multipliers[1];
             
         	String line = ChemParser.readMeaningfulLine(data, true);
-<<<<<<< HEAD
 		read: while (line != null) {
 			Reaction r;
 			try {
@@ -168,34 +167,11 @@
 			}
 			if (r == null) throw new InvalidReactionFormatException(line);
 			
-			localReactions = updateReactionList(r,localReactions,true);
-			
 			line = ChemParser.readMeaningfulLine(data, true);
+			localReactions = updateReactionList(r,localReactions,true,line);
+			if (line != null && line.toLowerCase().startsWith("dup")) line = ChemParser.readMeaningfulLine(data, true);
 		}
 			
-=======
-        	read: while (line != null) {
-        		Reaction r;
-        		try {
-        			r = ChemParser.parseArrheniusReaction(allSpecies, line, A_multiplier, E_multiplier);
-					r.setKineticsSource(source+ p_name,0);
-					r.setKineticsComments(" ",0);
-					if (pkl) {
-						r.setIsFromPrimaryKineticLibrary(true);
-						(r.getKinetics())[0].setFromPrimaryKineticLibrary(true);
-					}
-				}
-        		catch (InvalidReactionFormatException e) {
-        			throw new InvalidReactionFormatException(line + ": " + e.getMessage());
-        		}
-        		if (r == null) throw new InvalidReactionFormatException(line);
-
-                        line = ChemParser.readMeaningfulLine(data, true);
-        		localReactions = updateReactionList(r,localReactions,true,line);
-                        if (line != null && line.toLowerCase().startsWith("dup")) line = ChemParser.readMeaningfulLine(data, true);
-        	}
-        	   
->>>>>>> ca8188d0
             in.close();
 
             // Check that all reactions labeled with "DUP" tag actually have a duplicate
@@ -228,7 +204,6 @@
         	
         	// step 1: read in structure
         	String line = ChemParser.readMeaningfulLine(data, true);
-<<<<<<< HEAD
 		read: while (line != null) {
 			// GJB allow unreactive species
 			StringTokenizer st = new StringTokenizer(line);
@@ -248,6 +223,17 @@
 			}
 			ChemGraph cg = ChemGraph.make(graph);	
 			Species spe = Species.make(name, cg);
+			// Check if species (i.e. chemgraph) already exists in localSpecies
+			if (localSpecies.containsValue(spe)) {
+				for (Iterator iter2 = localSpecies.values().iterator(); iter2.hasNext();) {
+					Species spcInList = (Species)iter2.next();
+					if (spcInList.equals(spe)) {
+						Logger.critical("Species '" + name + "' chemgraph already exists in library" +
+										" with name " + spcInList.getName() + "\n\tRemove one of the instances before proceeding.");
+						System.exit(0);
+					}
+				}
+			}
 			// GJB: Turn off reactivity if necessary, but don't let code turn it on
 			// again if was already set as unreactive from input file
 			if(IsReactive==false) spe.setReactivity(IsReactive);
@@ -255,45 +241,6 @@
 			line = ChemParser.readMeaningfulLine(data, true);
 		}
 			
-=======
-        	read: while (line != null) {
-        		// GJB allow unreactive species
-        		StringTokenizer st = new StringTokenizer(line);
-				String name = st.nextToken().trim();
-				boolean IsReactive = true;
-				if (st.hasMoreTokens()) {
-					String reactive = st.nextToken().trim();
-					if ( reactive.equalsIgnoreCase("unreactive") ) IsReactive = false;
-				}
-            	Graph graph;
-        		try {
-        			graph = ChemParser.readChemGraph(data);
-					if (graph == null) throw new IOException("Graph was null");
-        		}
-        		catch (IOException e) {
-        			throw new InvalidChemGraphException("Cannot read species '" + name + "': " + e.getMessage());
-        		}
-				ChemGraph cg = ChemGraph.make(graph);	
-        		Species spe = Species.make(name, cg);
-                        // Check if species (i.e. chemgraph) already exists in localSpecies
-                        if (localSpecies.containsValue(spe)) {
-                            for (Iterator iter2 = localSpecies.values().iterator(); iter2.hasNext();) {
-                                Species spcInList = (Species)iter2.next();
-                                if (spcInList.equals(spe)) {
-                                    Logger.critical("Species '" + name + "' chemgraph already exists in library" +
-                                    " with name " + spcInList.getName() + "\n\tRemove one of the instances before proceeding.");
-                                    System.exit(0);
-                                }
-                            }
-                        }
-        		// GJB: Turn off reactivity if necessary, but don't let code turn it on
-        		// again if was already set as unreactive from input file
-        		if(IsReactive==false) spe.setReactivity(IsReactive);
-                        localSpecies.put(name, spe);
-        		line = ChemParser.readMeaningfulLine(data, true);
-        	}
-        	   
->>>>>>> ca8188d0
             in.close();
         	return localSpecies;
         }
